--- conflicted
+++ resolved
@@ -48,7 +48,6 @@
 * build: -Wno-dollar-in-identifier-extension is clang only (Ben Noordhuis)
 
 
-<<<<<<< HEAD
 2013.04.11, Version 0.11.1 (Unstable), 5c10e82ae0bc99eff86d4b9baff1f1aa0bf84c0a
 
 This is the first versioned release from the current unstable libuv branch.
@@ -85,10 +84,9 @@
 * build: gyp disable thin archives (Timothy J. Fontaine)
 
 * build: add support for Visual Studio 2012 (Nicholas Vavilov)
-2013.02.04, Version 0.10.3 (Stable), 31ebe23973dd98fd8a24c042b606f37a794e99d0
-=======
+
+
 2013.03.28, Version 0.10.3 (Stable), 31ebe23973dd98fd8a24c042b606f37a794e99d0
->>>>>>> 2c210509
 
 Changes since version 0.10.2:
 
