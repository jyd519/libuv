/* Copyright Joyent, Inc. and other Node contributors. All rights reserved.
 *
 * Permission is hereby granted, free of charge, to any person obtaining a copy
 * of this software and associated documentation files (the "Software"), to
 * deal in the Software without restriction, including without limitation the
 * rights to use, copy, modify, merge, publish, distribute, sublicense, and/or
 * sell copies of the Software, and to permit persons to whom the Software is
 * furnished to do so, subject to the following conditions:
 *
 * The above copyright notice and this permission notice shall be included in
 * all copies or substantial portions of the Software.
 *
 * THE SOFTWARE IS PROVIDED "AS IS", WITHOUT WARRANTY OF ANY KIND, EXPRESS OR
 * IMPLIED, INCLUDING BUT NOT LIMITED TO THE WARRANTIES OF MERCHANTABILITY,
 * FITNESS FOR A PARTICULAR PURPOSE AND NONINFRINGEMENT. IN NO EVENT SHALL THE
 * AUTHORS OR COPYRIGHT HOLDERS BE LIABLE FOR ANY CLAIM, DAMAGES OR OTHER
 * LIABILITY, WHETHER IN AN ACTION OF CONTRACT, TORT OR OTHERWISE, ARISING
 * FROM, OUT OF OR IN CONNECTION WITH THE SOFTWARE OR THE USE OR OTHER DEALINGS
 * IN THE SOFTWARE.
 */

#include <assert.h>
#include <stdlib.h>
#include <direct.h>
#include <errno.h>
#include <limits.h>
#include <fcntl.h> /* file constants */
#include <math.h>
#include <sys/stat.h> /* stat constants */
#include <sys/utime.h>
#include <stdio.h>

#include "uv.h"
#include "internal.h"
#include "req-inl.h"
#include "handle-inl.h"

#include <wincrypt.h>


#define UV_FS_FREE_PATHS         0x0002
#define UV_FS_FREE_PTR           0x0008
#define UV_FS_CLEANEDUP          0x0010

<<<<<<< HEAD
/* number of attempts to generate a unique directory name before declaring failure */
#define TMP_MAX 32767

#define UV__RENAME_RETRIES       4
#define UV__RENAME_WAIT          250
=======
>>>>>>> d16e6094

#define INIT(subtype)                                                         \
  do {                                                                        \
    if (req == NULL)                                                          \
      return UV_EINVAL;                                                       \
    uv_fs_req_init(loop, req, subtype, cb);                                   \
  }                                                                           \
  while (0)

#define POST                                                                  \
  do {                                                                        \
    if (cb != NULL) {                                                         \
      uv__req_register(loop, req);                                            \
      uv__work_submit(loop,                                                   \
                      &req->work_req,                                         \
                      UV__WORK_FAST_IO,                                       \
                      uv__fs_work,                                            \
                      uv__fs_done);                                           \
      return 0;                                                               \
    } else {                                                                  \
      uv__fs_work(&req->work_req);                                            \
      return req->result;                                                     \
    }                                                                         \
  }                                                                           \
  while (0)

#define POST0                                                                 \
  do {                                                                        \
    if (cb != NULL) {                                                         \
      uv__req_register(loop, req);                                            \
      uv__work_submit(loop,                                                   \
                      &req->work_req,                                         \
                      UV__WORK_FAST_IO,                                       \
                      uv__fs_work,                                            \
                      uv__fs_done);                                           \
      return 0;                                                               \
    }                                                                         \
    else {                                                                    \
      uv__fs_work(&req->work_req);                                            \
      if (req->result < 0)                                                    \
        return req->result;                                                   \
      return 0;                                                               \
    }                                                                         \
  }                                                                           \
  while (0)

#define SET_REQ_RESULT(req, result_value)                                   \
  do {                                                                      \
    req->result = (result_value);                                           \
    if (req->result == -1) {                                                \
      req->sys_errno_ = _doserrno;                                          \
      req->result = uv_translate_sys_error(req->sys_errno_);                \
    }                                                                       \
  } while (0)

#define SET_REQ_WIN32_ERROR(req, sys_errno)                                 \
  do {                                                                      \
    req->sys_errno_ = (sys_errno);                                          \
    req->result = uv_translate_sys_error(req->sys_errno_);                  \
  } while (0)

#define SET_REQ_UV_ERROR(req, uv_errno, sys_errno)                          \
  do {                                                                      \
    req->result = (uv_errno);                                               \
    req->sys_errno_ = (sys_errno);                                          \
  } while (0)

#define VERIFY_HANDLE(hFile, req)                                           \
  if (hFile == UV_STDIN_FD ||                                               \
      hFile == UV_STDOUT_FD ||                                              \
      hFile == UV_STDERR_FD)                                                \
    hFile = GetStdHandle((DWORD)(uintptr_t) hFile);                         \
  if (hFile == NULL || hFile == INVALID_HANDLE_VALUE) {                     \
    req->result = UV_EBADF;                                                 \
    req->sys_errno_ = ERROR_INVALID_HANDLE;                                 \
    return;                                                                 \
  }

#define MILLIONu (1000U * 1000U)
#define BILLIONu (1000U * 1000U * 1000U)

#define FILETIME_TO_UINT(filetime)                                          \
   (*((uint64_t*) &(filetime)) - (uint64_t) 116444736 * BILLIONu)

#define FILETIME_TO_TIME_T(filetime)                                        \
   (FILETIME_TO_UINT(filetime) / (10u * MILLIONu))

#define FILETIME_TO_TIME_NS(filetime, secs)                                 \
   ((FILETIME_TO_UINT(filetime) - (secs * (uint64_t) 10 * MILLIONu)) * 100U)

#define FILETIME_TO_TIMESPEC(ts, filetime)                                  \
   do {                                                                     \
     (ts).tv_sec = (long) FILETIME_TO_TIME_T(filetime);                     \
     (ts).tv_nsec = (long) FILETIME_TO_TIME_NS(filetime, (ts).tv_sec);      \
   } while(0)

#define TIME_T_TO_FILETIME(time, filetime_ptr)                              \
  do {                                                                      \
    uint64_t bigtime = ((uint64_t) ((time) * (uint64_t) 10 * MILLIONu)) +   \
                       (uint64_t) 116444736 * BILLIONu;                     \
    (filetime_ptr)->dwLowDateTime = bigtime & 0xFFFFFFFF;                   \
    (filetime_ptr)->dwHighDateTime = bigtime >> 32;                         \
  } while(0)

#define IS_SLASH(c) ((c) == L'\\' || (c) == L'/')
#define IS_LETTER(c) (((c) >= L'a' && (c) <= L'z') || \
  ((c) >= L'A' && (c) <= L'Z'))

const WCHAR JUNCTION_PREFIX[] = L"\\??\\";
const WCHAR JUNCTION_PREFIX_LEN = 4;

const WCHAR LONG_PATH_PREFIX[] = L"\\\\?\\";
const WCHAR LONG_PATH_PREFIX_LEN = 4;

const WCHAR UNC_PATH_PREFIX[] = L"\\\\?\\UNC\\";
const WCHAR UNC_PATH_PREFIX_LEN = 8;

static int uv__file_symlink_usermode_flag = SYMBOLIC_LINK_FLAG_ALLOW_UNPRIVILEGED_CREATE;

INLINE static int fs__capture_path(uv_fs_t* req, const char* path,
    const char* new_path, const int copy_path) {
  char* buf;
  char* pos;
  ssize_t buf_sz = 0, path_len = 0, pathw_len = 0, new_pathw_len = 0;

  /* new_path can only be set if path is also set. */
  assert(new_path == NULL || path != NULL);

  if (path != NULL) {
    pathw_len = MultiByteToWideChar(CP_UTF8,
                                    0,
                                    path,
                                    -1,
                                    NULL,
                                    0);
    if (pathw_len == 0) {
      return GetLastError();
    }

    buf_sz += pathw_len * sizeof(WCHAR);
  }

  if (path != NULL && copy_path) {
    path_len = 1 + strlen(path);
    buf_sz += path_len;
  }

  if (new_path != NULL) {
    new_pathw_len = MultiByteToWideChar(CP_UTF8,
                                        0,
                                        new_path,
                                        -1,
                                        NULL,
                                        0);
    if (new_pathw_len == 0) {
      return GetLastError();
    }

    buf_sz += new_pathw_len * sizeof(WCHAR);
  }


  if (buf_sz == 0) {
    req->file.pathw = NULL;
    req->fs.info.new_pathw = NULL;
    req->path = NULL;
    return 0;
  }

  buf = (char*) uv__malloc(buf_sz);
  if (buf == NULL) {
    return ERROR_OUTOFMEMORY;
  }

  pos = buf;

  if (path != NULL) {
    DWORD r = MultiByteToWideChar(CP_UTF8,
                                  0,
                                  path,
                                  -1,
                                  (WCHAR*) pos,
                                  pathw_len);
    assert(r == (DWORD) pathw_len);
    req->file.pathw = (WCHAR*) pos;
    pos += r * sizeof(WCHAR);
  } else {
    req->file.pathw = NULL;
  }

  if (new_path != NULL) {
    DWORD r = MultiByteToWideChar(CP_UTF8,
                                  0,
                                  new_path,
                                  -1,
                                  (WCHAR*) pos,
                                  new_pathw_len);
    assert(r == (DWORD) new_pathw_len);
    req->fs.info.new_pathw = (WCHAR*) pos;
    pos += r * sizeof(WCHAR);
  } else {
    req->fs.info.new_pathw = NULL;
  }

  req->path = path;
  if (path != NULL && copy_path) {
    memcpy(pos, path, path_len);
    assert(path_len == buf_sz - (pos - buf));
    req->path = pos;
  }

  req->flags |= UV_FS_FREE_PATHS;

  return 0;
}



INLINE static void uv_fs_req_init(uv_loop_t* loop, uv_fs_t* req,
    uv_fs_type fs_type, const uv_fs_cb cb) {
  uv__once_init();
  UV_REQ_INIT(req, UV_FS);
  req->loop = loop;
  req->flags = 0;
  req->fs_type = fs_type;
  req->result = 0;
  req->ptr = NULL;
  req->path = NULL;
  req->cb = cb;
  memset(&req->fs, 0, sizeof(req->fs));
}


static int fs__wide_to_utf8(WCHAR* w_source_ptr,
                               DWORD w_source_len,
                               char** target_ptr,
                               uint64_t* target_len_ptr) {
  int r;
  int target_len;
  char* target;
  target_len = WideCharToMultiByte(CP_UTF8,
                                   0,
                                   w_source_ptr,
                                   w_source_len,
                                   NULL,
                                   0,
                                   NULL,
                                   NULL);

  if (target_len == 0) {
    return -1;
  }

  if (target_len_ptr != NULL) {
    *target_len_ptr = target_len;
  }

  if (target_ptr == NULL) {
    return 0;
  }

  target = uv__malloc(target_len + 1);
  if (target == NULL) {
    SetLastError(ERROR_OUTOFMEMORY);
    return -1;
  }

  r = WideCharToMultiByte(CP_UTF8,
                          0,
                          w_source_ptr,
                          w_source_len,
                          target,
                          target_len,
                          NULL,
                          NULL);
  assert(r == target_len);
  target[target_len] = '\0';
  *target_ptr = target;
  return 0;
}


INLINE static int fs__readlink_handle(HANDLE handle, char** target_ptr,
    uint64_t* target_len_ptr) {
  char buffer[MAXIMUM_REPARSE_DATA_BUFFER_SIZE];
  REPARSE_DATA_BUFFER* reparse_data = (REPARSE_DATA_BUFFER*) buffer;
  WCHAR* w_target;
  DWORD w_target_len;
  DWORD bytes;

  if (!DeviceIoControl(handle,
                       FSCTL_GET_REPARSE_POINT,
                       NULL,
                       0,
                       buffer,
                       sizeof buffer,
                       &bytes,
                       NULL)) {
    return -1;
  }

  if (reparse_data->ReparseTag == IO_REPARSE_TAG_SYMLINK) {
    /* Real symlink */
    w_target = reparse_data->SymbolicLinkReparseBuffer.PathBuffer +
        (reparse_data->SymbolicLinkReparseBuffer.SubstituteNameOffset /
        sizeof(WCHAR));
    w_target_len =
        reparse_data->SymbolicLinkReparseBuffer.SubstituteNameLength /
        sizeof(WCHAR);

    /* Real symlinks can contain pretty much everything, but the only thing we
     * really care about is undoing the implicit conversion to an NT namespaced
     * path that CreateSymbolicLink will perform on absolute paths. If the path
     * is win32-namespaced then the user must have explicitly made it so, and
     * we better just return the unmodified reparse data. */
    if (w_target_len >= 4 &&
        w_target[0] == L'\\' &&
        w_target[1] == L'?' &&
        w_target[2] == L'?' &&
        w_target[3] == L'\\') {
      /* Starts with \??\ */
      if (w_target_len >= 6 &&
          ((w_target[4] >= L'A' && w_target[4] <= L'Z') ||
           (w_target[4] >= L'a' && w_target[4] <= L'z')) &&
          w_target[5] == L':' &&
          (w_target_len == 6 || w_target[6] == L'\\')) {
        /* \??\<drive>:\ */
        w_target += 4;
        w_target_len -= 4;

      } else if (w_target_len >= 8 &&
                 (w_target[4] == L'U' || w_target[4] == L'u') &&
                 (w_target[5] == L'N' || w_target[5] == L'n') &&
                 (w_target[6] == L'C' || w_target[6] == L'c') &&
                 w_target[7] == L'\\') {
        /* \??\UNC\<server>\<share>\ - make sure the final path looks like
         * \\<server>\<share>\ */
        w_target += 6;
        w_target[0] = L'\\';
        w_target_len -= 6;
      }
    }

  } else if (reparse_data->ReparseTag == IO_REPARSE_TAG_MOUNT_POINT) {
    /* Junction. */
    w_target = reparse_data->MountPointReparseBuffer.PathBuffer +
        (reparse_data->MountPointReparseBuffer.SubstituteNameOffset /
        sizeof(WCHAR));
    w_target_len = reparse_data->MountPointReparseBuffer.SubstituteNameLength /
        sizeof(WCHAR);

    /* Only treat junctions that look like \??\<drive>:\ as symlink. Junctions
     * can also be used as mount points, like \??\Volume{<guid>}, but that's
     * confusing for programs since they wouldn't be able to actually
     * understand such a path when returned by uv_readlink(). UNC paths are
     * never valid for junctions so we don't care about them. */
    if (!(w_target_len >= 6 &&
          w_target[0] == L'\\' &&
          w_target[1] == L'?' &&
          w_target[2] == L'?' &&
          w_target[3] == L'\\' &&
          ((w_target[4] >= L'A' && w_target[4] <= L'Z') ||
           (w_target[4] >= L'a' && w_target[4] <= L'z')) &&
          w_target[5] == L':' &&
          (w_target_len == 6 || w_target[6] == L'\\'))) {
      SetLastError(ERROR_SYMLINK_NOT_SUPPORTED);
      return -1;
    }

    /* Remove leading \??\ */
    w_target += 4;
    w_target_len -= 4;

  } else {
    /* Reparse tag does not indicate a symlink. */
    SetLastError(ERROR_SYMLINK_NOT_SUPPORTED);
    return -1;
  }

  return fs__wide_to_utf8(w_target, w_target_len, target_ptr, target_len_ptr);
}


void fs__open(uv_fs_t* req) {
  DWORD access;
  DWORD share;
  DWORD disposition;
  DWORD attributes = 0;
  HANDLE file;
  int current_umask;
  int flags = req->fs.info.file_flags;

  /* Obtain the active umask. umask() never fails and returns the previous
   * umask. */
  current_umask = umask(0);
  umask(current_umask);

  /* convert flags and mode to CreateFile parameters */
  switch (flags & (UV_FS_O_RDONLY | UV_FS_O_WRONLY | UV_FS_O_RDWR)) {
  case UV_FS_O_RDONLY:
    access = FILE_GENERIC_READ;
    break;
  case UV_FS_O_WRONLY:
    access = FILE_GENERIC_WRITE;
    break;
  case UV_FS_O_RDWR:
    access = FILE_GENERIC_READ | FILE_GENERIC_WRITE;
    break;
  default:
    goto einval;
  }

  if (flags & UV_FS_O_APPEND) {
    access &= ~FILE_WRITE_DATA;
    access |= FILE_APPEND_DATA;
  }

  /*
   * Here is where we deviate significantly from what CRT's _open()
   * does. We indiscriminately use all the sharing modes, to match
   * UNIX semantics. In particular, this ensures that the file can
   * be deleted even whilst it's open, fixing issue #1449.
   * We still support exclusive sharing mode, since it is necessary
   * for opening raw block devices, otherwise Windows will prevent
   * any attempt to write past the master boot record.
   */
  if (flags & UV_FS_O_EXLOCK) {
    share = 0;
  } else {
    share = FILE_SHARE_READ | FILE_SHARE_WRITE | FILE_SHARE_DELETE;
  }

  switch (flags & (UV_FS_O_CREAT | UV_FS_O_EXCL | UV_FS_O_TRUNC)) {
  case 0:
  case UV_FS_O_EXCL:
    disposition = OPEN_EXISTING;
    break;
  case UV_FS_O_CREAT:
    disposition = OPEN_ALWAYS;
    break;
  case UV_FS_O_CREAT | UV_FS_O_EXCL:
  case UV_FS_O_CREAT | UV_FS_O_TRUNC | UV_FS_O_EXCL:
    disposition = CREATE_NEW;
    break;
  case UV_FS_O_TRUNC:
  case UV_FS_O_TRUNC | UV_FS_O_EXCL:
    disposition = TRUNCATE_EXISTING;
    break;
  case UV_FS_O_CREAT | UV_FS_O_TRUNC:
    disposition = CREATE_ALWAYS;
    break;
  default:
    goto einval;
  }

  attributes |= FILE_ATTRIBUTE_NORMAL;
  if (flags & UV_FS_O_CREAT) {
    if (!((req->fs.info.mode & ~current_umask) & _S_IWRITE)) {
      attributes |= FILE_ATTRIBUTE_READONLY;
    }
  }

  if (flags & UV_FS_O_TEMPORARY ) {
    attributes |= FILE_FLAG_DELETE_ON_CLOSE | FILE_ATTRIBUTE_TEMPORARY;
    access |= DELETE;
  }

  if (flags & UV_FS_O_SHORT_LIVED) {
    attributes |= FILE_ATTRIBUTE_TEMPORARY;
  }

  switch (flags & (UV_FS_O_SEQUENTIAL | UV_FS_O_RANDOM)) {
  case 0:
    break;
  case UV_FS_O_SEQUENTIAL:
    attributes |= FILE_FLAG_SEQUENTIAL_SCAN;
    break;
  case UV_FS_O_RANDOM:
    attributes |= FILE_FLAG_RANDOM_ACCESS;
    break;
  default:
    goto einval;
  }

  if (flags & UV_FS_O_DIRECT) {
    /*
     * FILE_APPEND_DATA and FILE_FLAG_NO_BUFFERING are mutually exclusive.
     * Windows returns 87, ERROR_INVALID_PARAMETER if these are combined.
     *
     * FILE_APPEND_DATA is included in FILE_GENERIC_WRITE:
     *
     * FILE_GENERIC_WRITE = STANDARD_RIGHTS_WRITE |
     *                      FILE_WRITE_DATA |
     *                      FILE_WRITE_ATTRIBUTES |
     *                      FILE_WRITE_EA |
     *                      FILE_APPEND_DATA |
     *                      SYNCHRONIZE
     *
     * Note: Appends are also permitted by FILE_WRITE_DATA.
     *
     * In order for direct writes and direct appends to succeed, we therefore
     * exclude FILE_APPEND_DATA if FILE_WRITE_DATA is specified, and otherwise
     * fail if the user's sole permission is a direct append, since this
     * particular combination is invalid.
     */
    if (access & FILE_APPEND_DATA) {
      if (access & FILE_WRITE_DATA) {
        access &= ~FILE_APPEND_DATA;
      } else {
        goto einval;
      }
    }
    attributes |= FILE_FLAG_NO_BUFFERING;
  }

  switch (flags & (UV_FS_O_DSYNC | UV_FS_O_SYNC)) {
  case 0:
    break;
  case UV_FS_O_DSYNC:
  case UV_FS_O_SYNC:
    attributes |= FILE_FLAG_WRITE_THROUGH;
    break;
  default:
    goto einval;
  }

  /* Setting this flag makes it possible to open a directory. */
  attributes |= FILE_FLAG_BACKUP_SEMANTICS;

  file = CreateFileW(req->file.pathw,
                     access,
                     share,
                     NULL,
                     disposition,
                     attributes,
                     NULL);
  if (file == INVALID_HANDLE_VALUE) {
    DWORD error = GetLastError();
    if (error == ERROR_FILE_EXISTS && (flags & UV_FS_O_CREAT) &&
        !(flags & UV_FS_O_EXCL)) {
      /* Special case: when ERROR_FILE_EXISTS happens and UV_FS_O_CREAT was
       * specified, it means the path referred to a directory. */
      SET_REQ_UV_ERROR(req, UV_EISDIR, error);
    } else {
      SET_REQ_WIN32_ERROR(req, GetLastError());
    }
    return;
  }

  SET_REQ_RESULT(req, (uintptr_t)file);
  return;

 einval:
  SET_REQ_UV_ERROR(req, UV_EINVAL, ERROR_INVALID_PARAMETER);
}

void fs__close(uv_fs_t* req) {
  HANDLE handle = req->file.hFile;
  int result;

  if (handle == UV_STDIN_FD || handle == UV_STDOUT_FD || handle == UV_STDERR_FD) {
    result = 0;
  } else {
    VERIFY_HANDLE(handle, req);
    result = CloseHandle(handle);
  }

  if (result == 0) {
    SET_REQ_WIN32_ERROR(req, GetLastError());
  } else {
    req->result = 0;
  }
}


void fs__read(uv_fs_t* req) {
  HANDLE handle = req->file.hFile;
  int64_t offset = req->fs.info.offset;
  OVERLAPPED overlapped, *overlapped_ptr;
  LARGE_INTEGER offset_;
  DWORD bytes;
  DWORD error;
  int result;
  unsigned int index;
  LARGE_INTEGER original_position;
  LARGE_INTEGER zero_offset;
  int restore_position;

  VERIFY_HANDLE(handle, req);

  zero_offset.QuadPart = 0;
  restore_position = 0;

  if (offset != -1) {
    memset(&overlapped, 0, sizeof overlapped);
    overlapped_ptr = &overlapped;
    if (SetFilePointerEx(handle, zero_offset, &original_position,
                         FILE_CURRENT)) {
      restore_position = 1;
    }
  } else {
    overlapped_ptr = NULL;
  }

  index = 0;
  bytes = 0;
  do {
    DWORD incremental_bytes;

    if (offset != -1) {
      offset_.QuadPart = offset + bytes;
      overlapped.Offset = offset_.LowPart;
      overlapped.OffsetHigh = offset_.HighPart;
    }

    result = ReadFile(handle,
                      req->fs.info.bufs[index].base,
                      req->fs.info.bufs[index].len,
                      &incremental_bytes,
                      overlapped_ptr);
    bytes += incremental_bytes;
    ++index;
  } while (result && index < req->fs.info.nbufs);

  if (restore_position)
    SetFilePointerEx(handle, original_position, NULL, FILE_BEGIN);

  if (result || bytes > 0) {
    SET_REQ_RESULT(req, bytes);
  } else {
    error = GetLastError();
    if (error == ERROR_HANDLE_EOF) {
      SET_REQ_RESULT(req, bytes);
    } else {
      SET_REQ_WIN32_ERROR(req, error);
    }
  }
}


void fs__write(uv_fs_t* req) {
  HANDLE handle = req->file.hFile;;
  int64_t offset = req->fs.info.offset;
  OVERLAPPED overlapped, *overlapped_ptr;
  LARGE_INTEGER offset_;
  DWORD bytes;
  int result;
  unsigned int index;
  LARGE_INTEGER original_position;
  LARGE_INTEGER zero_offset;
  int restore_position;

  VERIFY_HANDLE(handle, req);

  zero_offset.QuadPart = 0;
  restore_position = 0;

  if (offset != -1) {
    memset(&overlapped, 0, sizeof overlapped);
    overlapped_ptr = &overlapped;
    if (SetFilePointerEx(handle, zero_offset, &original_position,
                         FILE_CURRENT)) {
      restore_position = 1;
    }
  } else {
    overlapped_ptr = NULL;
  }

  index = 0;
  bytes = 0;
  do {
    DWORD incremental_bytes;

    if (offset != -1) {
      offset_.QuadPart = offset + bytes;
      overlapped.Offset = offset_.LowPart;
      overlapped.OffsetHigh = offset_.HighPart;
    }

    result = WriteFile(handle,
                       req->fs.info.bufs[index].base,
                       req->fs.info.bufs[index].len,
                       &incremental_bytes,
                       overlapped_ptr);
    bytes += incremental_bytes;
    ++index;
  } while (result && index < req->fs.info.nbufs);

  if (restore_position)
    SetFilePointerEx(handle, original_position, NULL, FILE_BEGIN);

  if (result || bytes > 0) {
    SET_REQ_RESULT(req, bytes);
  } else {
    SET_REQ_WIN32_ERROR(req, GetLastError());
  }
}


void fs__rmdir(uv_fs_t* req) {
  int result = _wrmdir(req->file.pathw);
  SET_REQ_RESULT(req, result);
}


void fs__unlink(uv_fs_t* req) {
  const WCHAR* pathw = req->file.pathw;
  HANDLE handle;
  BY_HANDLE_FILE_INFORMATION info;
  FILE_DISPOSITION_INFORMATION disposition;
  IO_STATUS_BLOCK iosb;
  NTSTATUS status;

  handle = CreateFileW(pathw,
                       FILE_READ_ATTRIBUTES | FILE_WRITE_ATTRIBUTES | DELETE,
                       FILE_SHARE_READ | FILE_SHARE_WRITE | FILE_SHARE_DELETE,
                       NULL,
                       OPEN_EXISTING,
                       FILE_FLAG_OPEN_REPARSE_POINT | FILE_FLAG_BACKUP_SEMANTICS,
                       NULL);

  if (handle == INVALID_HANDLE_VALUE) {
    SET_REQ_WIN32_ERROR(req, GetLastError());
    return;
  }

  if (!GetFileInformationByHandle(handle, &info)) {
    SET_REQ_WIN32_ERROR(req, GetLastError());
    CloseHandle(handle);
    return;
  }

  if (info.dwFileAttributes & FILE_ATTRIBUTE_DIRECTORY) {
    /* Do not allow deletion of directories, unless it is a symlink. When the
     * path refers to a non-symlink directory, report EPERM as mandated by
     * POSIX.1. */

    /* Check if it is a reparse point. If it's not, it's a normal directory. */
    if (!(info.dwFileAttributes & FILE_ATTRIBUTE_REPARSE_POINT)) {
      SET_REQ_WIN32_ERROR(req, ERROR_ACCESS_DENIED);
      CloseHandle(handle);
      return;
    }

    /* Read the reparse point and check if it is a valid symlink. If not, don't
     * unlink. */
    if (fs__readlink_handle(handle, NULL, NULL) < 0) {
      DWORD error = GetLastError();
      if (error == ERROR_SYMLINK_NOT_SUPPORTED)
        error = ERROR_ACCESS_DENIED;
      SET_REQ_WIN32_ERROR(req, error);
      CloseHandle(handle);
      return;
    }
  }

  if (info.dwFileAttributes & FILE_ATTRIBUTE_READONLY) {
    /* Remove read-only attribute */
    FILE_BASIC_INFORMATION basic = { 0 };

    basic.FileAttributes = (info.dwFileAttributes & ~FILE_ATTRIBUTE_READONLY) |
                           FILE_ATTRIBUTE_ARCHIVE;

    status = pNtSetInformationFile(handle,
                                   &iosb,
                                   &basic,
                                   sizeof basic,
                                   FileBasicInformation);
    if (!NT_SUCCESS(status)) {
      SET_REQ_WIN32_ERROR(req, pRtlNtStatusToDosError(status));
      CloseHandle(handle);
      return;
    }
  }

  /* Try to set the delete flag. */
  disposition.DeleteFile = TRUE;
  status = pNtSetInformationFile(handle,
                                 &iosb,
                                 &disposition,
                                 sizeof disposition,
                                 FileDispositionInformation);
  if (NT_SUCCESS(status)) {
    SET_REQ_SUCCESS(req);
  } else {
    SET_REQ_WIN32_ERROR(req, pRtlNtStatusToDosError(status));
  }

  CloseHandle(handle);
}


void fs__mkdir(uv_fs_t* req) {
  /* TODO: use req->mode. */
  int result = _wmkdir(req->file.pathw);
  SET_REQ_RESULT(req, result);
}


/* OpenBSD original: lib/libc/stdio/mktemp.c */
void fs__mkdtemp(uv_fs_t* req) {
  static const WCHAR *tempchars =
    L"abcdefghijklmnopqrstuvwxyzABCDEFGHIJKLMNOPQRSTUVWXYZ0123456789";
  static const size_t num_chars = 62;
  static const size_t num_x = 6;
  WCHAR *cp, *ep;
  unsigned int tries, i;
  size_t len;
  HCRYPTPROV h_crypt_prov;
  uint64_t v;
  BOOL released;

  len = wcslen(req->file.pathw);
  ep = req->file.pathw + len;
  if (len < num_x || wcsncmp(ep - num_x, L"XXXXXX", num_x)) {
    SET_REQ_UV_ERROR(req, UV_EINVAL, ERROR_INVALID_PARAMETER);
    return;
  }

  if (!CryptAcquireContext(&h_crypt_prov, NULL, NULL, PROV_RSA_FULL,
                           CRYPT_VERIFYCONTEXT)) {
    SET_REQ_WIN32_ERROR(req, GetLastError());
    return;
  }

  tries = TMP_MAX;
  do {
    if (!CryptGenRandom(h_crypt_prov, sizeof(v), (BYTE*) &v)) {
      SET_REQ_WIN32_ERROR(req, GetLastError());
      break;
    }

    cp = ep - num_x;
    for (i = 0; i < num_x; i++) {
      *cp++ = tempchars[v % num_chars];
      v /= num_chars;
    }

    if (_wmkdir(req->file.pathw) == 0) {
      len = strlen(req->path);
      wcstombs((char*) req->path + len - num_x, ep - num_x, num_x);
      SET_REQ_RESULT(req, 0);
      break;
    } else if (errno != EEXIST) {
      SET_REQ_RESULT(req, -1);
      break;
    }
  } while (--tries);

  released = CryptReleaseContext(h_crypt_prov, 0);
  assert(released);
  if (tries == 0) {
    SET_REQ_RESULT(req, -1);
  }
}


void fs__scandir(uv_fs_t* req) {
  static const size_t dirents_initial_size = 32;

  HANDLE dir_handle = INVALID_HANDLE_VALUE;

  uv__dirent_t** dirents = NULL;
  size_t dirents_size = 0;
  size_t dirents_used = 0;

  IO_STATUS_BLOCK iosb;
  NTSTATUS status;

  /* Buffer to hold directory entries returned by NtQueryDirectoryFile.
   * It's important that this buffer can hold at least one entry, regardless
   * of the length of the file names present in the enumerated directory.
   * A file name is at most 256 WCHARs long.
   * According to MSDN, the buffer must be aligned at an 8-byte boundary.
   */
#if _MSC_VER
  __declspec(align(8)) char buffer[8192];
#else
  __attribute__ ((aligned (8))) char buffer[8192];
#endif

  STATIC_ASSERT(sizeof buffer >=
                sizeof(FILE_DIRECTORY_INFORMATION) + 256 * sizeof(WCHAR));

  /* Open the directory. */
  dir_handle =
      CreateFileW(req->file.pathw,
                  FILE_LIST_DIRECTORY | SYNCHRONIZE,
                  FILE_SHARE_READ | FILE_SHARE_WRITE | FILE_SHARE_DELETE,
                  NULL,
                  OPEN_EXISTING,
                  FILE_FLAG_BACKUP_SEMANTICS,
                  NULL);
  if (dir_handle == INVALID_HANDLE_VALUE)
    goto win32_error;

  /* Read the first chunk. */
  status = pNtQueryDirectoryFile(dir_handle,
                                 NULL,
                                 NULL,
                                 NULL,
                                 &iosb,
                                 &buffer,
                                 sizeof buffer,
                                 FileDirectoryInformation,
                                 FALSE,
                                 NULL,
                                 TRUE);

  /* If the handle is not a directory, we'll get STATUS_INVALID_PARAMETER.
   * This should be reported back as UV_ENOTDIR.
   */
  if (status == STATUS_INVALID_PARAMETER)
    goto not_a_directory_error;

  while (NT_SUCCESS(status)) {
    char* position = buffer;
    size_t next_entry_offset = 0;

    do {
      FILE_DIRECTORY_INFORMATION* info;
      uv__dirent_t* dirent;

      size_t wchar_len;
      size_t utf8_len;

      /* Obtain a pointer to the current directory entry. */
      position += next_entry_offset;
      info = (FILE_DIRECTORY_INFORMATION*) position;

      /* Fetch the offset to the next directory entry. */
      next_entry_offset = info->NextEntryOffset;

      /* Compute the length of the filename in WCHARs. */
      wchar_len = info->FileNameLength / sizeof info->FileName[0];

      /* Skip over '.' and '..' entries.  It has been reported that
       * the SharePoint driver includes the terminating zero byte in
       * the filename length.  Strip those first.
       */
      while (wchar_len > 0 && info->FileName[wchar_len - 1] == L'\0')
        wchar_len -= 1;

      if (wchar_len == 0)
        continue;
      if (wchar_len == 1 && info->FileName[0] == L'.')
        continue;
      if (wchar_len == 2 && info->FileName[0] == L'.' &&
          info->FileName[1] == L'.')
        continue;

      /* Compute the space required to store the filename as UTF-8. */
      utf8_len = WideCharToMultiByte(
          CP_UTF8, 0, &info->FileName[0], wchar_len, NULL, 0, NULL, NULL);
      if (utf8_len == 0)
        goto win32_error;

      /* Resize the dirent array if needed. */
      if (dirents_used >= dirents_size) {
        size_t new_dirents_size =
            dirents_size == 0 ? dirents_initial_size : dirents_size << 1;
        uv__dirent_t** new_dirents =
            uv__realloc(dirents, new_dirents_size * sizeof *dirents);

        if (new_dirents == NULL)
          goto out_of_memory_error;

        dirents_size = new_dirents_size;
        dirents = new_dirents;
      }

      /* Allocate space for the uv dirent structure. The dirent structure
       * includes room for the first character of the filename, but `utf8_len`
       * doesn't count the NULL terminator at this point.
       */
      dirent = uv__malloc(sizeof *dirent + utf8_len);
      if (dirent == NULL)
        goto out_of_memory_error;

      dirents[dirents_used++] = dirent;

      /* Convert file name to UTF-8. */
      if (WideCharToMultiByte(CP_UTF8,
                              0,
                              &info->FileName[0],
                              wchar_len,
                              &dirent->d_name[0],
                              utf8_len,
                              NULL,
                              NULL) == 0)
        goto win32_error;

      /* Add a null terminator to the filename. */
      dirent->d_name[utf8_len] = '\0';

      /* Fill out the type field. */
      if (info->FileAttributes & FILE_ATTRIBUTE_DEVICE)
        dirent->d_type = UV__DT_CHAR;
      else if (info->FileAttributes & FILE_ATTRIBUTE_REPARSE_POINT)
        dirent->d_type = UV__DT_LINK;
      else if (info->FileAttributes & FILE_ATTRIBUTE_DIRECTORY)
        dirent->d_type = UV__DT_DIR;
      else
        dirent->d_type = UV__DT_FILE;
    } while (next_entry_offset != 0);

    /* Read the next chunk. */
    status = pNtQueryDirectoryFile(dir_handle,
                                   NULL,
                                   NULL,
                                   NULL,
                                   &iosb,
                                   &buffer,
                                   sizeof buffer,
                                   FileDirectoryInformation,
                                   FALSE,
                                   NULL,
                                   FALSE);

    /* After the first pNtQueryDirectoryFile call, the function may return
     * STATUS_SUCCESS even if the buffer was too small to hold at least one
     * directory entry.
     */
    if (status == STATUS_SUCCESS && iosb.Information == 0)
      status = STATUS_BUFFER_OVERFLOW;
  }

  if (status != STATUS_NO_MORE_FILES)
    goto nt_error;

  CloseHandle(dir_handle);

  /* Store the result in the request object. */
  req->ptr = dirents;
  if (dirents != NULL)
    req->flags |= UV_FS_FREE_PTR;

  SET_REQ_RESULT(req, dirents_used);

  /* `nbufs` will be used as index by uv_fs_scandir_next. */
  req->fs.info.nbufs = 0;

  return;

nt_error:
  SET_REQ_WIN32_ERROR(req, pRtlNtStatusToDosError(status));
  goto cleanup;

win32_error:
  SET_REQ_WIN32_ERROR(req, GetLastError());
  goto cleanup;

not_a_directory_error:
  SET_REQ_UV_ERROR(req, UV_ENOTDIR, ERROR_DIRECTORY);
  goto cleanup;

out_of_memory_error:
  SET_REQ_UV_ERROR(req, UV_ENOMEM, ERROR_OUTOFMEMORY);
  goto cleanup;

cleanup:
  if (dir_handle != INVALID_HANDLE_VALUE)
    CloseHandle(dir_handle);
  while (dirents_used > 0)
    uv__free(dirents[--dirents_used]);
  if (dirents != NULL)
    uv__free(dirents);
}

void fs__opendir(uv_fs_t* req) {
  WCHAR* pathw;
  size_t len;
  const WCHAR* fmt;
  WCHAR* find_path;
  uv_dir_t* dir;

  pathw = req->file.pathw;
  dir = NULL;
  find_path = NULL;

  /* Figure out whether path is a file or a directory. */
  if (!(GetFileAttributesW(pathw) & FILE_ATTRIBUTE_DIRECTORY)) {
    SET_REQ_UV_ERROR(req, UV_ENOTDIR, ERROR_DIRECTORY);
    goto error;
  }

  dir = uv__malloc(sizeof(*dir));
  if (dir == NULL) {
    SET_REQ_UV_ERROR(req, UV_ENOMEM, ERROR_OUTOFMEMORY);
    goto error;
  }

  len = wcslen(pathw);

  if (len == 0)
    fmt = L"./*";
  else if (IS_SLASH(pathw[len - 1]))
    fmt = L"%s*";
  else
    fmt = L"%s\\*";

  find_path = uv__malloc(sizeof(WCHAR) * (len + 4));
  if (find_path == NULL) {
    SET_REQ_UV_ERROR(req, UV_ENOMEM, ERROR_OUTOFMEMORY);
    goto error;
  }

  _snwprintf(find_path, len + 3, fmt, pathw);
  dir->dir_handle = FindFirstFileW(find_path, &dir->find_data);
  uv__free(find_path);
  find_path = NULL;
  if (dir->dir_handle == INVALID_HANDLE_VALUE &&
      GetLastError() != ERROR_FILE_NOT_FOUND) {
    SET_REQ_WIN32_ERROR(req, GetLastError());
    goto error;
  }

  dir->need_find_call = FALSE;
  req->ptr = dir;
  SET_REQ_RESULT(req, 0);
  return;

error:
  uv__free(dir);
  uv__free(find_path);
  req->ptr = NULL;
}

void fs__readdir(uv_fs_t* req) {
  uv_dir_t* dir;
  uv_dirent_t* dirents;
  uv__dirent_t dent;
  unsigned int dirent_idx;
  PWIN32_FIND_DATAW find_data;
  unsigned int i;
  int r;

  req->flags |= UV_FS_FREE_PTR;
  dir = req->ptr;
  dirents = dir->dirents;
  memset(dirents, 0, dir->nentries * sizeof(*dir->dirents));
  find_data = &dir->find_data;
  dirent_idx = 0;

  while (dirent_idx < dir->nentries) {
    if (dir->need_find_call && FindNextFileW(dir->dir_handle, find_data) == 0) {
      if (GetLastError() == ERROR_NO_MORE_FILES)
        break;
      goto error;
    }

    /* Skip "." and ".." entries. */
    if (find_data->cFileName[0] == L'.' &&
        (find_data->cFileName[1] == L'\0' ||
        (find_data->cFileName[1] == L'.' &&
        find_data->cFileName[2] == L'\0'))) {
      dir->need_find_call = TRUE;
      continue;
    }

    r = uv__convert_utf16_to_utf8((const WCHAR*) &find_data->cFileName,
                                  -1,
                                  (char**) &dirents[dirent_idx].name);
    if (r != 0)
      goto error;

    /* Copy file type. */
    if ((find_data->dwFileAttributes & FILE_ATTRIBUTE_DIRECTORY) != 0)
      dent.d_type = UV__DT_DIR;
    else if ((find_data->dwFileAttributes & FILE_ATTRIBUTE_REPARSE_POINT) != 0)
      dent.d_type = UV__DT_LINK;
    else if ((find_data->dwFileAttributes & FILE_ATTRIBUTE_DEVICE) != 0)
      dent.d_type = UV__DT_CHAR;
    else
      dent.d_type = UV__DT_FILE;

    dirents[dirent_idx].type = uv__fs_get_dirent_type(&dent);
    dir->need_find_call = TRUE;
    ++dirent_idx;
  }

  SET_REQ_RESULT(req, dirent_idx);
  return;

error:
  SET_REQ_WIN32_ERROR(req, GetLastError());
  for (i = 0; i < dirent_idx; ++i) {
    uv__free((char*) dirents[i].name);
    dirents[i].name = NULL;
  }
}

void fs__closedir(uv_fs_t* req) {
  uv_dir_t* dir;

  dir = req->ptr;
  FindClose(dir->dir_handle);
  uv__free(req->ptr);
  SET_REQ_RESULT(req, 0);
}

INLINE static int fs__stat_handle(HANDLE handle, uv_stat_t* statbuf,
    int do_lstat) {
  FILE_ALL_INFORMATION file_info;
  FILE_FS_VOLUME_INFORMATION volume_info;
  NTSTATUS nt_status;
  IO_STATUS_BLOCK io_status;

  nt_status = pNtQueryInformationFile(handle,
                                      &io_status,
                                      &file_info,
                                      sizeof file_info,
                                      FileAllInformation);

  /* Buffer overflow (a warning status code) is expected here. */
  if (NT_ERROR(nt_status)) {
    SetLastError(pRtlNtStatusToDosError(nt_status));
    return -1;
  }

  nt_status = pNtQueryVolumeInformationFile(handle,
                                            &io_status,
                                            &volume_info,
                                            sizeof volume_info,
                                            FileFsVolumeInformation);

  /* Buffer overflow (a warning status code) is expected here. */
  if (io_status.Status == STATUS_NOT_IMPLEMENTED) {
    statbuf->st_dev = 0;
  } else if (NT_ERROR(nt_status)) {
    SetLastError(pRtlNtStatusToDosError(nt_status));
    return -1;
  } else {
    statbuf->st_dev = volume_info.VolumeSerialNumber;
  }

  /* Todo: st_mode should probably always be 0666 for everyone. We might also
   * want to report 0777 if the file is a .exe or a directory.
   *
   * Currently it's based on whether the 'readonly' attribute is set, which
   * makes little sense because the semantics are so different: the 'read-only'
   * flag is just a way for a user to protect against accidental deletion, and
   * serves no security purpose. Windows uses ACLs for that.
   *
   * Also people now use uv_fs_chmod() to take away the writable bit for good
   * reasons. Windows however just makes the file read-only, which makes it
   * impossible to delete the file afterwards, since read-only files can't be
   * deleted.
   *
   * IOW it's all just a clusterfuck and we should think of something that
   * makes slightly more sense.
   *
   * And uv_fs_chmod should probably just fail on windows or be a total no-op.
   * There's nothing sensible it can do anyway.
   */
  statbuf->st_mode = 0;

  /*
  * On Windows, FILE_ATTRIBUTE_REPARSE_POINT is a general purpose mechanism
  * by which filesystem drivers can intercept and alter file system requests.
  *
  * The only reparse points we care about are symlinks and mount points, both
  * of which are treated as POSIX symlinks. Further, we only care when
  * invoked via lstat, which seeks information about the link instead of its
  * target. Otherwise, reparse points must be treated as regular files.
  */
  if (do_lstat &&
      (file_info.BasicInformation.FileAttributes & FILE_ATTRIBUTE_REPARSE_POINT)) {
    /*
     * If reading the link fails, the reparse point is not a symlink and needs
     * to be treated as a regular file. The higher level lstat function will
     * detect this failure and retry without do_lstat if appropriate.
     */
    if (fs__readlink_handle(handle, NULL, &statbuf->st_size) != 0)
      return -1;
    statbuf->st_mode |= S_IFLNK;
  }

  if (statbuf->st_mode == 0) {
    if (file_info.BasicInformation.FileAttributes & FILE_ATTRIBUTE_DIRECTORY) {
      statbuf->st_mode |= _S_IFDIR;
      statbuf->st_size = 0;
    } else {
      statbuf->st_mode |= _S_IFREG;
      statbuf->st_size = file_info.StandardInformation.EndOfFile.QuadPart;
    }
  }

  if (file_info.BasicInformation.FileAttributes & FILE_ATTRIBUTE_READONLY)
    statbuf->st_mode |= _S_IREAD | (_S_IREAD >> 3) | (_S_IREAD >> 6);
  else
    statbuf->st_mode |= (_S_IREAD | _S_IWRITE) | ((_S_IREAD | _S_IWRITE) >> 3) |
                        ((_S_IREAD | _S_IWRITE) >> 6);

  FILETIME_TO_TIMESPEC(statbuf->st_atim, file_info.BasicInformation.LastAccessTime);
  FILETIME_TO_TIMESPEC(statbuf->st_ctim, file_info.BasicInformation.ChangeTime);
  FILETIME_TO_TIMESPEC(statbuf->st_mtim, file_info.BasicInformation.LastWriteTime);
  FILETIME_TO_TIMESPEC(statbuf->st_birthtim, file_info.BasicInformation.CreationTime);

  statbuf->st_ino = file_info.InternalInformation.IndexNumber.QuadPart;

  /* st_blocks contains the on-disk allocation size in 512-byte units. */
  statbuf->st_blocks =
      (uint64_t) file_info.StandardInformation.AllocationSize.QuadPart >> 9;

  statbuf->st_nlink = file_info.StandardInformation.NumberOfLinks;

  /* The st_blksize is supposed to be the 'optimal' number of bytes for reading
   * and writing to the disk. That is, for any definition of 'optimal' - it's
   * supposed to at least avoid read-update-write behavior when writing to the
   * disk.
   *
   * However nobody knows this and even fewer people actually use this value,
   * and in order to fill it out we'd have to make another syscall to query the
   * volume for FILE_FS_SECTOR_SIZE_INFORMATION.
   *
   * Therefore we'll just report a sensible value that's quite commonly okay
   * on modern hardware.
   *
   * 4096 is the minimum required to be compatible with newer Advanced Format
   * drives (which have 4096 bytes per physical sector), and to be backwards
   * compatible with older drives (which have 512 bytes per physical sector).
   */
  statbuf->st_blksize = 4096;

  /* Todo: set st_flags to something meaningful. Also provide a wrapper for
   * chattr(2).
   */
  statbuf->st_flags = 0;

  /* Windows has nothing sensible to say about these values, so they'll just
   * remain empty.
   */
  statbuf->st_gid = 0;
  statbuf->st_uid = 0;
  statbuf->st_rdev = 0;
  statbuf->st_gen = 0;

  return 0;
}


INLINE static void fs__stat_prepare_path(WCHAR* pathw) {
  size_t len = wcslen(pathw);

  /* TODO: ignore namespaced paths. */
  if (len > 1 && pathw[len - 2] != L':' &&
      (pathw[len - 1] == L'\\' || pathw[len - 1] == L'/')) {
    pathw[len - 1] = '\0';
  }
}


INLINE static void fs__stat_impl(uv_fs_t* req, int do_lstat) {
  HANDLE handle;
  DWORD flags;

  flags = FILE_FLAG_BACKUP_SEMANTICS;
  if (do_lstat) {
    flags |= FILE_FLAG_OPEN_REPARSE_POINT;
  }

  handle = CreateFileW(req->file.pathw,
                       FILE_READ_ATTRIBUTES,
                       FILE_SHARE_READ | FILE_SHARE_WRITE | FILE_SHARE_DELETE,
                       NULL,
                       OPEN_EXISTING,
                       flags,
                       NULL);
  if (handle == INVALID_HANDLE_VALUE) {
    SET_REQ_WIN32_ERROR(req, GetLastError());
    return;
  }

  if (fs__stat_handle(handle, &req->statbuf, do_lstat) != 0) {
    DWORD error = GetLastError();
    if (do_lstat &&
        (error == ERROR_SYMLINK_NOT_SUPPORTED ||
         error == ERROR_NOT_A_REPARSE_POINT)) {
      /* We opened a reparse point but it was not a symlink. Try again. */
      fs__stat_impl(req, 0);

    } else {
      /* Stat failed. */
      SET_REQ_WIN32_ERROR(req, GetLastError());
    }

    CloseHandle(handle);
    return;
  }

  req->ptr = &req->statbuf;
  req->result = 0;
  CloseHandle(handle);
}


static void fs__stat(uv_fs_t* req) {
  fs__stat_prepare_path(req->file.pathw);
  fs__stat_impl(req, 0);
}


static void fs__lstat(uv_fs_t* req) {
  fs__stat_prepare_path(req->file.pathw);
  fs__stat_impl(req, 1);
}


static void fs__fstat(uv_fs_t* req) {
  HANDLE handle = req->file.hFile;

  VERIFY_HANDLE(handle, req);

  if (fs__stat_handle(handle, &req->statbuf, 0) != 0) {
    SET_REQ_WIN32_ERROR(req, GetLastError());
    return;
  }

  req->ptr = &req->statbuf;
  req->result = 0;
}


static void fs__rename(uv_fs_t* req) {
  if (!MoveFileExW(req->file.pathw, req->fs.info.new_pathw, MOVEFILE_REPLACE_EXISTING)) {
    SET_REQ_WIN32_ERROR(req, GetLastError());
    return;
  }

  SET_REQ_RESULT(req, 0);
}


INLINE static void fs__sync_impl(uv_fs_t* req) {
  HANDLE handle = req->file.hFile;
  int result;

  VERIFY_HANDLE(handle, req);

  result = FlushFileBuffers(handle) ? 0 : -1;
  if (result == -1) {
    SET_REQ_WIN32_ERROR(req, GetLastError());
  } else {
    SET_REQ_RESULT(req, result);
  }
}


static void fs__fsync(uv_fs_t* req) {
  fs__sync_impl(req);
}


static void fs__fdatasync(uv_fs_t* req) {
  fs__sync_impl(req);
}


static void fs__ftruncate(uv_fs_t* req) {
  HANDLE handle = req->file.hFile;
  NTSTATUS status;
  IO_STATUS_BLOCK io_status;
  FILE_END_OF_FILE_INFORMATION eof_info;

  VERIFY_HANDLE(handle, req);

  eof_info.EndOfFile.QuadPart = req->fs.info.offset;

  status = pNtSetInformationFile(handle,
                                 &io_status,
                                 &eof_info,
                                 sizeof eof_info,
                                 FileEndOfFileInformation);

  if (NT_SUCCESS(status)) {
    SET_REQ_RESULT(req, 0);
  } else {
    SET_REQ_WIN32_ERROR(req, pRtlNtStatusToDosError(status));
  }
}


static void fs__copyfile(uv_fs_t* req) {
  int flags;
  int overwrite;

  flags = req->fs.info.file_flags;

  if (flags & UV_FS_COPYFILE_FICLONE_FORCE) {
    SET_REQ_UV_ERROR(req, UV_ENOSYS, ERROR_NOT_SUPPORTED);
    return;
  }

  overwrite = flags & UV_FS_COPYFILE_EXCL;

  if (CopyFileW(req->file.pathw, req->fs.info.new_pathw, overwrite) == 0) {
    SET_REQ_WIN32_ERROR(req, GetLastError());
    return;
  }

  SET_REQ_RESULT(req, 0);
}


static void fs__sendfile(uv_fs_t* req) {
  HANDLE fd_in = req->file.hFile;
  HANDLE fd_out = req->fs.info.hFile_out;
  size_t length = req->fs.info.bufsml[0].len;
  int64_t offset = req->fs.info.offset;
  const size_t max_buf_size = 65536;
  size_t buf_size = length < max_buf_size ? length : max_buf_size;
  int result = 0;
  BOOL io_success = 1;
  char* buf = (char*) uv__malloc(buf_size);
  if (!buf) {
    uv_fatal_error(ERROR_OUTOFMEMORY, "uv__malloc");
  }

  if (offset != -1) {
    LARGE_INTEGER offset_u;
    offset_u.QuadPart = offset;
    io_success = SetFilePointerEx(fd_in, offset_u, NULL, FILE_BEGIN);
  }

  if (!io_success) {
    result = -1;
  } else {
    while (length > 0) {
      DWORD n, n_out;
      io_success = ReadFile(fd_in, buf, length < buf_size ? length : buf_size, &n, NULL);
      if (!io_success) {
        result = -1;
        break;
      }
      else if (n == 0) {
        break;
      }

      length -= n;

      io_success = WriteFile(fd_out, buf, n, &n_out, NULL);
      if (!io_success) {
        result = -1;
        break;
      }
      /* hopefully n == n_out here (e.g. that fd_out wasn't opened non-blocking mode) */

      result += n;
    }
  }

  uv__free(buf);

  SET_REQ_RESULT(req, result);
}


static void fs__access(uv_fs_t* req) {
  DWORD attr = GetFileAttributesW(req->file.pathw);

  if (attr == INVALID_FILE_ATTRIBUTES) {
    SET_REQ_WIN32_ERROR(req, GetLastError());
    return;
  }

  /*
   * Access is possible if
   * - write access wasn't requested,
   * - or the file isn't read-only,
   * - or it's a directory.
   * (Directories cannot be read-only on Windows.)
   */
  if (!(req->fs.info.mode & W_OK) ||
      !(attr & FILE_ATTRIBUTE_READONLY) ||
      (attr & FILE_ATTRIBUTE_DIRECTORY)) {
    SET_REQ_RESULT(req, 0);
  } else {
    SET_REQ_WIN32_ERROR(req, UV_EPERM);
  }

}


static void fs__chmod(uv_fs_t* req) {
  int result = _wchmod(req->file.pathw, req->fs.info.mode);
  SET_REQ_RESULT(req, result);
}


static void fs__fchmod(uv_fs_t* req) {
  HANDLE handle = req->file.hFile;
  int clear_archive_flag;
  NTSTATUS nt_status;
  IO_STATUS_BLOCK io_status;
  FILE_BASIC_INFORMATION file_info;

  VERIFY_HANDLE(handle, req);

  handle = ReOpenFile(handle, FILE_WRITE_ATTRIBUTES, 0, 0);
  if (handle == INVALID_HANDLE_VALUE) {
    SET_REQ_WIN32_ERROR(req, GetLastError());
    return;
  }

  nt_status = pNtQueryInformationFile(handle,
                                      &io_status,
                                      &file_info,
                                      sizeof file_info,
                                      FileBasicInformation);

  if (!NT_SUCCESS(nt_status)) {
    SET_REQ_WIN32_ERROR(req, pRtlNtStatusToDosError(nt_status));
    goto fchmod_cleanup;
  }

  /* Test if the Archive attribute is cleared */
  if ((file_info.FileAttributes & FILE_ATTRIBUTE_ARCHIVE) == 0) {
      /* Set Archive flag, otherwise setting or clearing the read-only
         flag will not work */
      file_info.FileAttributes |= FILE_ATTRIBUTE_ARCHIVE;
      nt_status = pNtSetInformationFile(handle,
                                        &io_status,
                                        &file_info,
                                        sizeof file_info,
                                        FileBasicInformation);
      if (!NT_SUCCESS(nt_status)) {
        SET_REQ_WIN32_ERROR(req, pRtlNtStatusToDosError(nt_status));
        goto fchmod_cleanup;
      }
      /* Remeber to clear the flag later on */
      clear_archive_flag = 1;
  } else {
      clear_archive_flag = 0;
  }

  if (req->fs.info.mode & _S_IWRITE) {
    file_info.FileAttributes &= ~FILE_ATTRIBUTE_READONLY;
  } else {
    file_info.FileAttributes |= FILE_ATTRIBUTE_READONLY;
  }

  nt_status = pNtSetInformationFile(handle,
                                    &io_status,
                                    &file_info,
                                    sizeof file_info,
                                    FileBasicInformation);

  if (!NT_SUCCESS(nt_status)) {
    SET_REQ_WIN32_ERROR(req, pRtlNtStatusToDosError(nt_status));
    goto fchmod_cleanup;
  }

  if (clear_archive_flag) {
      file_info.FileAttributes &= ~FILE_ATTRIBUTE_ARCHIVE;
      if (file_info.FileAttributes == 0) {
          file_info.FileAttributes = FILE_ATTRIBUTE_NORMAL;
      }
      nt_status = pNtSetInformationFile(handle,
                                        &io_status,
                                        &file_info,
                                        sizeof file_info,
                                        FileBasicInformation);
      if (!NT_SUCCESS(nt_status)) {
        SET_REQ_WIN32_ERROR(req, pRtlNtStatusToDosError(nt_status));
        goto fchmod_cleanup;
      }
  }

  SET_REQ_SUCCESS(req);
fchmod_cleanup:
  CloseHandle(handle);
}


INLINE static int fs__utime_handle(HANDLE handle,
                                   double btime,
                                   double atime,
                                   double mtime) {
  FILETIME filetime_b;
  FILETIME filetime_a;
  FILETIME filetime_m;

  if (isnan(btime)) {
    filetime_b.dwHighDateTime = 0;
    filetime_b.dwLowDateTime = 0;
  } else {
    TIME_T_TO_FILETIME(btime, &filetime_b);
  }

  TIME_T_TO_FILETIME(atime, &filetime_a);
  TIME_T_TO_FILETIME(mtime, &filetime_m);

  if (!SetFileTime(handle,
                   &filetime_b,
                   &filetime_a,
                   &filetime_m)) {
    return -1;
  }

  return 0;
}


static void fs__utime(uv_fs_t* req) {
  HANDLE handle;

  handle = CreateFileW(req->file.pathw,
                       FILE_WRITE_ATTRIBUTES,
                       FILE_SHARE_READ | FILE_SHARE_WRITE | FILE_SHARE_DELETE,
                       NULL,
                       OPEN_EXISTING,
                       FILE_FLAG_BACKUP_SEMANTICS,
                       NULL);

  if (handle == INVALID_HANDLE_VALUE) {
    SET_REQ_WIN32_ERROR(req, GetLastError());
    return;
  }

  if (fs__utime_handle(handle,
                       req->fs.time.btime,
                       req->fs.time.atime,
                       req->fs.time.mtime) != 0) {
    SET_REQ_WIN32_ERROR(req, GetLastError());
    CloseHandle(handle);
    return;
  }

  CloseHandle(handle);

  req->result = 0;
}


static void fs__futime(uv_fs_t* req) {
  HANDLE handle = req->file.hFile;
  VERIFY_HANDLE(handle, req);

  if (fs__utime_handle(handle,
                       req->fs.time.btime,
                       req->fs.time.atime,
                       req->fs.time.mtime) != 0) {
    SET_REQ_WIN32_ERROR(req, GetLastError());
    return;
  }

  req->result = 0;
}


static void fs__link(uv_fs_t* req) {
  DWORD r = CreateHardLinkW(req->fs.info.new_pathw, req->file.pathw, NULL);
  if (r == 0) {
    SET_REQ_WIN32_ERROR(req, GetLastError());
  } else {
    req->result = 0;
  }
}


static void fs__create_junction(uv_fs_t* req, const WCHAR* path,
    const WCHAR* new_path) {
  HANDLE handle = INVALID_HANDLE_VALUE;
  REPARSE_DATA_BUFFER *buffer = NULL;
  int created = 0;
  int target_len;
  int is_absolute, is_long_path;
  int needed_buf_size, used_buf_size, used_data_size, path_buf_len;
  int start, len, i;
  int add_slash;
  DWORD bytes;
  WCHAR* path_buf;

  target_len = wcslen(path);
  is_long_path = wcsncmp(path, LONG_PATH_PREFIX, LONG_PATH_PREFIX_LEN) == 0;

  if (is_long_path) {
    is_absolute = 1;
  } else {
    is_absolute = target_len >= 3 && IS_LETTER(path[0]) &&
      path[1] == L':' && IS_SLASH(path[2]);
  }

  if (!is_absolute) {
    /* Not supporting relative paths */
    SET_REQ_UV_ERROR(req, UV_EINVAL, ERROR_NOT_SUPPORTED);
    return;
  }

  /* Do a pessimistic calculation of the required buffer size */
  needed_buf_size =
      FIELD_OFFSET(REPARSE_DATA_BUFFER, MountPointReparseBuffer.PathBuffer) +
      JUNCTION_PREFIX_LEN * sizeof(WCHAR) +
      2 * (target_len + 2) * sizeof(WCHAR);

  /* Allocate the buffer */
  buffer = (REPARSE_DATA_BUFFER*)uv__malloc(needed_buf_size);
  if (!buffer) {
    uv_fatal_error(ERROR_OUTOFMEMORY, "uv__malloc");
  }

  /* Grab a pointer to the part of the buffer where filenames go */
  path_buf = (WCHAR*)&(buffer->MountPointReparseBuffer.PathBuffer);
  path_buf_len = 0;

  /* Copy the substitute (internal) target path */
  start = path_buf_len;

  wcsncpy((WCHAR*)&path_buf[path_buf_len], JUNCTION_PREFIX,
    JUNCTION_PREFIX_LEN);
  path_buf_len += JUNCTION_PREFIX_LEN;

  add_slash = 0;
  for (i = is_long_path ? LONG_PATH_PREFIX_LEN : 0; path[i] != L'\0'; i++) {
    if (IS_SLASH(path[i])) {
      add_slash = 1;
      continue;
    }

    if (add_slash) {
      path_buf[path_buf_len++] = L'\\';
      add_slash = 0;
    }

    path_buf[path_buf_len++] = path[i];
  }
  path_buf[path_buf_len++] = L'\\';
  len = path_buf_len - start;

  /* Set the info about the substitute name */
  buffer->MountPointReparseBuffer.SubstituteNameOffset = start * sizeof(WCHAR);
  buffer->MountPointReparseBuffer.SubstituteNameLength = len * sizeof(WCHAR);

  /* Insert null terminator */
  path_buf[path_buf_len++] = L'\0';

  /* Copy the print name of the target path */
  start = path_buf_len;
  add_slash = 0;
  for (i = is_long_path ? LONG_PATH_PREFIX_LEN : 0; path[i] != L'\0'; i++) {
    if (IS_SLASH(path[i])) {
      add_slash = 1;
      continue;
    }

    if (add_slash) {
      path_buf[path_buf_len++] = L'\\';
      add_slash = 0;
    }

    path_buf[path_buf_len++] = path[i];
  }
  len = path_buf_len - start;
  if (len == 2) {
    path_buf[path_buf_len++] = L'\\';
    len++;
  }

  /* Set the info about the print name */
  buffer->MountPointReparseBuffer.PrintNameOffset = start * sizeof(WCHAR);
  buffer->MountPointReparseBuffer.PrintNameLength = len * sizeof(WCHAR);

  /* Insert another null terminator */
  path_buf[path_buf_len++] = L'\0';

  /* Calculate how much buffer space was actually used */
  used_buf_size = FIELD_OFFSET(REPARSE_DATA_BUFFER, MountPointReparseBuffer.PathBuffer) +
    path_buf_len * sizeof(WCHAR);
  used_data_size = used_buf_size -
    FIELD_OFFSET(REPARSE_DATA_BUFFER, MountPointReparseBuffer);

  /* Put general info in the data buffer */
  buffer->ReparseTag = IO_REPARSE_TAG_MOUNT_POINT;
  buffer->ReparseDataLength = used_data_size;
  buffer->Reserved = 0;

  /* Create a new directory */
  if (!CreateDirectoryW(new_path, NULL)) {
    SET_REQ_WIN32_ERROR(req, GetLastError());
    goto error;
  }
  created = 1;

  /* Open the directory */
  handle = CreateFileW(new_path,
                       GENERIC_WRITE,
                       0,
                       NULL,
                       OPEN_EXISTING,
                       FILE_FLAG_BACKUP_SEMANTICS |
                         FILE_FLAG_OPEN_REPARSE_POINT,
                       NULL);
  if (handle == INVALID_HANDLE_VALUE) {
    SET_REQ_WIN32_ERROR(req, GetLastError());
    goto error;
  }

  /* Create the actual reparse point */
  if (!DeviceIoControl(handle,
                       FSCTL_SET_REPARSE_POINT,
                       buffer,
                       used_buf_size,
                       NULL,
                       0,
                       &bytes,
                       NULL)) {
    SET_REQ_WIN32_ERROR(req, GetLastError());
    goto error;
  }

  /* Clean up */
  CloseHandle(handle);
  uv__free(buffer);

  SET_REQ_RESULT(req, 0);
  return;

error:
  uv__free(buffer);

  if (handle != INVALID_HANDLE_VALUE) {
    CloseHandle(handle);
  }

  if (created) {
    RemoveDirectoryW(new_path);
  }
}


static void fs__symlink(uv_fs_t* req) {
  WCHAR* pathw;
  WCHAR* new_pathw;
  int flags;
  int err;

  pathw = req->file.pathw;
  new_pathw = req->fs.info.new_pathw;

  if (req->fs.info.file_flags & UV_FS_SYMLINK_JUNCTION) {
    fs__create_junction(req, pathw, new_pathw);
    return;
  }

  if (req->fs.info.file_flags & UV_FS_SYMLINK_DIR)
    flags = SYMBOLIC_LINK_FLAG_DIRECTORY | uv__file_symlink_usermode_flag;
  else
    flags = uv__file_symlink_usermode_flag;

  if (CreateSymbolicLinkW(new_pathw, pathw, flags)) {
    SET_REQ_RESULT(req, 0);
    return;
  }

  /* Something went wrong. We will test if it is because of user-mode
   * symlinks.
   */
  err = GetLastError();
  if (err == ERROR_INVALID_PARAMETER &&
      flags & SYMBOLIC_LINK_FLAG_ALLOW_UNPRIVILEGED_CREATE) {
    /* This system does not support user-mode symlinks. We will clear the
     * unsupported flag and retry.
     */
    uv__file_symlink_usermode_flag = 0;
    fs__symlink(req);
  } else {
    SET_REQ_WIN32_ERROR(req, err);
  }
}


static void fs__readlink(uv_fs_t* req) {
  HANDLE handle;

  handle = CreateFileW(req->file.pathw,
                       0,
                       0,
                       NULL,
                       OPEN_EXISTING,
                       FILE_FLAG_OPEN_REPARSE_POINT | FILE_FLAG_BACKUP_SEMANTICS,
                       NULL);

  if (handle == INVALID_HANDLE_VALUE) {
    SET_REQ_WIN32_ERROR(req, GetLastError());
    return;
  }

  if (fs__readlink_handle(handle, (char**) &req->ptr, NULL) != 0) {
    SET_REQ_WIN32_ERROR(req, GetLastError());
    CloseHandle(handle);
    return;
  }

  req->flags |= UV_FS_FREE_PTR;
  SET_REQ_RESULT(req, 0);

  CloseHandle(handle);
}


static ssize_t fs__realpath_handle(HANDLE handle, char** realpath_ptr) {
  int r;
  DWORD w_realpath_len;
  WCHAR* w_realpath_ptr = NULL;
  WCHAR* w_realpath_buf;

  w_realpath_len = GetFinalPathNameByHandleW(handle, NULL, 0, VOLUME_NAME_DOS);
  if (w_realpath_len == 0) {
    return -1;
  }

  w_realpath_buf = uv__malloc((w_realpath_len + 1) * sizeof(WCHAR));
  if (w_realpath_buf == NULL) {
    SetLastError(ERROR_OUTOFMEMORY);
    return -1;
  }
  w_realpath_ptr = w_realpath_buf;

  if (GetFinalPathNameByHandleW(handle,
                                w_realpath_ptr,
                                w_realpath_len,
                                VOLUME_NAME_DOS) == 0) {
    uv__free(w_realpath_buf);
    SetLastError(ERROR_INVALID_HANDLE);
    return -1;
  }

  /* convert UNC path to long path */
  if (wcsncmp(w_realpath_ptr,
              UNC_PATH_PREFIX,
              UNC_PATH_PREFIX_LEN) == 0) {
    w_realpath_ptr += 6;
    *w_realpath_ptr = L'\\';
    w_realpath_len -= 6;
  } else if (wcsncmp(w_realpath_ptr,
                      LONG_PATH_PREFIX,
                      LONG_PATH_PREFIX_LEN) == 0) {
    w_realpath_ptr += 4;
    w_realpath_len -= 4;
  } else {
    uv__free(w_realpath_buf);
    SetLastError(ERROR_INVALID_HANDLE);
    return -1;
  }

  r = fs__wide_to_utf8(w_realpath_ptr, w_realpath_len, realpath_ptr, NULL);
  uv__free(w_realpath_buf);
  return r;
}

static void fs__realpath(uv_fs_t* req) {
  HANDLE handle;

  handle = CreateFileW(req->file.pathw,
                       0,
                       0,
                       NULL,
                       OPEN_EXISTING,
                       FILE_ATTRIBUTE_NORMAL | FILE_FLAG_BACKUP_SEMANTICS,
                       NULL);
  if (handle == INVALID_HANDLE_VALUE) {
    SET_REQ_WIN32_ERROR(req, GetLastError());
    return;
  }

  if (fs__realpath_handle(handle, (char**) &req->ptr) == -1) {
    CloseHandle(handle);
    SET_REQ_WIN32_ERROR(req, GetLastError());
    return;
  }

  CloseHandle(handle);
  req->flags |= UV_FS_FREE_PTR;
  SET_REQ_RESULT(req, 0);
}


static void fs__chown(uv_fs_t* req) {
  req->result = 0;
}


static void fs__fchown(uv_fs_t* req) {
  req->result = 0;
}


static void fs__lchown(uv_fs_t* req) {
  req->result = 0;
}

static void uv__fs_work(struct uv__work* w) {
  uv_fs_t* req;

  req = container_of(w, uv_fs_t, work_req);
  assert(req->type == UV_FS);

#define XX(uc, lc)  case UV_FS_##uc: fs__##lc(req); break;
  switch (req->fs_type) {
    XX(OPEN, open)
    XX(CLOSE, close)
    XX(READ, read)
    XX(WRITE, write)
    XX(COPYFILE, copyfile)
    XX(SENDFILE, sendfile)
    XX(STAT, stat)
    XX(LSTAT, lstat)
    XX(FSTAT, fstat)
    XX(FTRUNCATE, ftruncate)
    XX(UTIME, utime)
    XX(FUTIME, futime)
    XX(ACCESS, access)
    XX(CHMOD, chmod)
    XX(FCHMOD, fchmod)
    XX(FSYNC, fsync)
    XX(FDATASYNC, fdatasync)
    XX(UNLINK, unlink)
    XX(RMDIR, rmdir)
    XX(MKDIR, mkdir)
    XX(MKDTEMP, mkdtemp)
    XX(RENAME, rename)
    XX(SCANDIR, scandir)
    XX(READDIR, readdir)
    XX(OPENDIR, opendir)
    XX(CLOSEDIR, closedir)
    XX(LINK, link)
    XX(SYMLINK, symlink)
    XX(READLINK, readlink)
    XX(REALPATH, realpath)
    XX(CHOWN, chown)
    XX(FCHOWN, fchown);
    XX(LCHOWN, lchown);
    default:
      assert(!"bad uv_fs_type");
  }
}


static void uv__fs_done(struct uv__work* w, int status) {
  uv_fs_t* req;

  req = container_of(w, uv_fs_t, work_req);
  uv__req_unregister(req->loop, req);

  if (status == UV_ECANCELED) {
    assert(req->result == 0);
    req->result = UV_ECANCELED;
  }

  req->cb(req);
}


void uv_fs_req_cleanup(uv_fs_t* req) {
  if (req == NULL)
    return;

  if (req->flags & UV_FS_CLEANEDUP)
    return;

  if (req->flags & UV_FS_FREE_PATHS)
    uv__free(req->file.pathw);

  if (req->flags & UV_FS_FREE_PTR) {
    if (req->fs_type == UV_FS_SCANDIR && req->ptr != NULL)
      uv__fs_scandir_cleanup(req);
    else if (req->fs_type == UV_FS_READDIR)
      uv__fs_readdir_cleanup(req);
    else
      uv__free(req->ptr);
  }

  if (req->fs.info.bufs != req->fs.info.bufsml &&
      ARRAY_SIZE(req->fs.info.bufs) > 0)
    uv__free(req->fs.info.bufs);

  req->path = NULL;
  req->file.pathw = NULL;
  req->fs.info.new_pathw = NULL;
  req->fs.info.bufs = NULL;
  req->ptr = NULL;

  req->flags |= UV_FS_CLEANEDUP;
}


int uv_fs_open(uv_loop_t* loop, uv_fs_t* req, const char* path, int flags,
    int mode, uv_fs_cb cb) {
  int err;

  INIT(UV_FS_OPEN);
  err = fs__capture_path(req, path, NULL, cb != NULL);
  if (err) {
    return uv_translate_sys_error(err);
  }

  req->fs.info.file_flags = flags;
  req->fs.info.mode = mode;
  POST0;
}


int uv_fs_close(uv_loop_t* loop, uv_fs_t* req, uv_os_fd_t handle, uv_fs_cb cb) {
  INIT(UV_FS_CLOSE);
  req->file.hFile = handle;
  POST;
}


int uv_fs_read(uv_loop_t* loop,
               uv_fs_t* req,
               uv_os_fd_t handle,
               const uv_buf_t bufs[],
               unsigned int nbufs,
               int64_t offset,
               uv_fs_cb cb) {
  INIT(UV_FS_READ);

  if (bufs == NULL || nbufs == 0)
    return UV_EINVAL;

  req->file.hFile = handle;

  req->fs.info.nbufs = nbufs;
  req->fs.info.bufs = req->fs.info.bufsml;
  if (nbufs > ARRAY_SIZE(req->fs.info.bufsml))
    req->fs.info.bufs = uv__malloc(nbufs * sizeof(*bufs));

  if (req->fs.info.bufs == NULL)
    return UV_ENOMEM;

  memcpy(req->fs.info.bufs, bufs, nbufs * sizeof(*bufs));

  req->fs.info.offset = offset;
  POST;
}


int uv_fs_write(uv_loop_t* loop,
                uv_fs_t* req,
                uv_os_fd_t handle,
                const uv_buf_t bufs[],
                unsigned int nbufs,
                int64_t offset,
                uv_fs_cb cb) {
  INIT(UV_FS_WRITE);

  if (bufs == NULL || nbufs == 0)
    return UV_EINVAL;

  req->file.hFile = handle;

  req->fs.info.nbufs = nbufs;
  req->fs.info.bufs = req->fs.info.bufsml;
  if (nbufs > ARRAY_SIZE(req->fs.info.bufsml))
    req->fs.info.bufs = uv__malloc(nbufs * sizeof(*bufs));

  if (req->fs.info.bufs == NULL)
    return UV_ENOMEM;

  memcpy(req->fs.info.bufs, bufs, nbufs * sizeof(*bufs));

  req->fs.info.offset = offset;
  POST;
}


int uv_fs_unlink(uv_loop_t* loop, uv_fs_t* req, const char* path,
    uv_fs_cb cb) {
  int err;

  INIT(UV_FS_UNLINK);
  err = fs__capture_path(req, path, NULL, cb != NULL);
  if (err) {
    return uv_translate_sys_error(err);
  }

  POST;
}


int uv_fs_mkdir(uv_loop_t* loop, uv_fs_t* req, const char* path, int mode,
    uv_fs_cb cb) {
  int err;

  INIT(UV_FS_MKDIR);
  err = fs__capture_path(req, path, NULL, cb != NULL);
  if (err) {
    return uv_translate_sys_error(err);
  }

  req->fs.info.mode = mode;
  POST;
}


int uv_fs_mkdtemp(uv_loop_t* loop, uv_fs_t* req, const char* tpl,
    uv_fs_cb cb) {
  int err;

  INIT(UV_FS_MKDTEMP);
  err = fs__capture_path(req, tpl, NULL, TRUE);
  if (err)
    return uv_translate_sys_error(err);

  POST;
}


int uv_fs_rmdir(uv_loop_t* loop, uv_fs_t* req, const char* path, uv_fs_cb cb) {
  int err;

  INIT(UV_FS_RMDIR);
  err = fs__capture_path(req, path, NULL, cb != NULL);
  if (err) {
    return uv_translate_sys_error(err);
  }

  POST;
}


int uv_fs_scandir(uv_loop_t* loop, uv_fs_t* req, const char* path, int flags,
    uv_fs_cb cb) {
  int err;

  INIT(UV_FS_SCANDIR);
  err = fs__capture_path(req, path, NULL, cb != NULL);
  if (err) {
    return uv_translate_sys_error(err);
  }

  req->fs.info.file_flags = flags;
  POST;
}

int uv_fs_opendir(uv_loop_t* loop,
                  uv_fs_t* req,
                  const char* path,
                  uv_fs_cb cb) {
  int err;

  INIT(UV_FS_OPENDIR);
  err = fs__capture_path(req, path, NULL, cb != NULL);
  if (err)
    return uv_translate_sys_error(err);
  POST;
}

int uv_fs_readdir(uv_loop_t* loop,
                  uv_fs_t* req,
                  uv_dir_t* dir,
                  uv_fs_cb cb) {
  INIT(UV_FS_READDIR);

  if (dir == NULL ||
      dir->dirents == NULL ||
      dir->dir_handle == INVALID_HANDLE_VALUE) {
    return UV_EINVAL;
  }

  req->ptr = dir;
  POST;
}

int uv_fs_closedir(uv_loop_t* loop,
                   uv_fs_t* req,
                   uv_dir_t* dir,
                   uv_fs_cb cb) {
  INIT(UV_FS_CLOSEDIR);
  if (dir == NULL)
    return UV_EINVAL;
  req->ptr = dir;
  POST;
}

int uv_fs_link(uv_loop_t* loop, uv_fs_t* req, const char* path,
    const char* new_path, uv_fs_cb cb) {
  int err;

  INIT(UV_FS_LINK);
  err = fs__capture_path(req, path, new_path, cb != NULL);
  if (err) {
    return uv_translate_sys_error(err);
  }

  POST;
}


int uv_fs_symlink(uv_loop_t* loop, uv_fs_t* req, const char* path,
    const char* new_path, int flags, uv_fs_cb cb) {
  int err;

  INIT(UV_FS_SYMLINK);
  err = fs__capture_path(req, path, new_path, cb != NULL);
  if (err) {
    return uv_translate_sys_error(err);
  }

  req->fs.info.file_flags = flags;
  POST;
}


int uv_fs_readlink(uv_loop_t* loop, uv_fs_t* req, const char* path,
    uv_fs_cb cb) {
  int err;

  INIT(UV_FS_READLINK);
  err = fs__capture_path(req, path, NULL, cb != NULL);
  if (err) {
    return uv_translate_sys_error(err);
  }

  POST;
}


int uv_fs_realpath(uv_loop_t* loop, uv_fs_t* req, const char* path,
    uv_fs_cb cb) {
  int err;

  INIT(UV_FS_REALPATH);

  if (!path) {
    return UV_EINVAL;
  }

  err = fs__capture_path(req, path, NULL, cb != NULL);
  if (err) {
    return uv_translate_sys_error(err);
  }

  POST;
}


int uv_fs_chown(uv_loop_t* loop, uv_fs_t* req, const char* path, uv_uid_t uid,
    uv_gid_t gid, uv_fs_cb cb) {
  int err;

  INIT(UV_FS_CHOWN);
  err = fs__capture_path(req, path, NULL, cb != NULL);
  if (err) {
    return uv_translate_sys_error(err);
  }

  POST;
}


int uv_fs_fchown(uv_loop_t* loop, uv_fs_t* req, uv_os_fd_t hFile, uv_uid_t uid,
    uv_gid_t gid, uv_fs_cb cb) {
  INIT(UV_FS_FCHOWN);
  POST;
}


int uv_fs_lchown(uv_loop_t* loop, uv_fs_t* req, const char* path, uv_uid_t uid,
    uv_gid_t gid, uv_fs_cb cb) {
  int err;

  INIT(UV_FS_LCHOWN);
  err = fs__capture_path(req, path, NULL, cb != NULL);
  if (err) {
    return uv_translate_sys_error(err);
  }
  POST;
}


int uv_fs_stat(uv_loop_t* loop, uv_fs_t* req, const char* path, uv_fs_cb cb) {
  int err;

  INIT(UV_FS_STAT);
  err = fs__capture_path(req, path, NULL, cb != NULL);
  if (err) {
    return uv_translate_sys_error(err);
  }

  POST;
}


int uv_fs_lstat(uv_loop_t* loop, uv_fs_t* req, const char* path, uv_fs_cb cb) {
  int err;

  INIT(UV_FS_LSTAT);
  err = fs__capture_path(req, path, NULL, cb != NULL);
  if (err) {
    return uv_translate_sys_error(err);
  }

  POST;
}


int uv_fs_fstat(uv_loop_t* loop, uv_fs_t* req, uv_os_fd_t handle, uv_fs_cb cb) {
  INIT(UV_FS_FSTAT);
  req->file.hFile = handle;
  POST;
}


int uv_fs_rename(uv_loop_t* loop, uv_fs_t* req, const char* path,
    const char* new_path, uv_fs_cb cb) {
  int err;

  INIT(UV_FS_RENAME);
  err = fs__capture_path(req, path, new_path, cb != NULL);
  if (err) {
    return uv_translate_sys_error(err);
  }

  POST;
}


int uv_fs_fsync(uv_loop_t* loop, uv_fs_t* req, uv_os_fd_t handle, uv_fs_cb cb) {
  INIT(UV_FS_FSYNC);
  req->file.hFile = handle;
  POST;
}


int uv_fs_fdatasync(uv_loop_t* loop, uv_fs_t* req, uv_os_fd_t handle, uv_fs_cb cb) {
  INIT(UV_FS_FDATASYNC);
  req->file.hFile = handle;
  POST;
}


int uv_fs_ftruncate(uv_loop_t* loop, uv_fs_t* req, uv_os_fd_t handle,
    int64_t offset, uv_fs_cb cb) {
  INIT(UV_FS_FTRUNCATE);
  req->file.hFile = handle;
  req->fs.info.offset = offset;
  POST;
}


int uv_fs_copyfile(uv_loop_t* loop,
                   uv_fs_t* req,
                   const char* path,
                   const char* new_path,
                   int flags,
                   uv_fs_cb cb) {
  int err;

  INIT(UV_FS_COPYFILE);

  if (flags & ~(UV_FS_COPYFILE_EXCL |
                UV_FS_COPYFILE_FICLONE |
                UV_FS_COPYFILE_FICLONE_FORCE)) {
    return UV_EINVAL;
  }

  err = fs__capture_path(req, path, new_path, cb != NULL);

  if (err)
    return uv_translate_sys_error(err);

  req->fs.info.file_flags = flags;
  POST;
}


int uv_fs_sendfile(uv_loop_t* loop, uv_fs_t* req, uv_os_fd_t fd_out,
    uv_os_fd_t fd_in, int64_t in_offset, size_t length, uv_fs_cb cb) {
  INIT(UV_FS_SENDFILE);
  req->file.hFile = fd_in;
  req->fs.info.hFile_out = fd_out;
  req->fs.info.offset = in_offset;
  req->fs.info.bufsml[0].len = length;
  POST;
}


int uv_fs_access(uv_loop_t* loop,
                 uv_fs_t* req,
                 const char* path,
                 int flags,
                 uv_fs_cb cb) {
  int err;

  INIT(UV_FS_ACCESS);
  err = fs__capture_path(req, path, NULL, cb != NULL);
  if (err)
    return uv_translate_sys_error(err);

  req->fs.info.mode = flags;
  POST;
}


int uv_fs_chmod(uv_loop_t* loop, uv_fs_t* req, const char* path, int mode,
    uv_fs_cb cb) {
  int err;

  INIT(UV_FS_CHMOD);
  err = fs__capture_path(req, path, NULL, cb != NULL);
  if (err) {
    return uv_translate_sys_error(err);
  }

  req->fs.info.mode = mode;
  POST;
}


int uv_fs_fchmod(uv_loop_t* loop, uv_fs_t* req, uv_os_fd_t handle, int mode,
                 uv_fs_cb cb) {
  INIT(UV_FS_FCHMOD);
  req->file.hFile = handle;
  req->fs.info.mode = mode;
  POST;
}


int uv_fs_utime(uv_loop_t* loop, uv_fs_t* req, const char* path, double atime,
                double mtime, uv_fs_cb cb) {
  return uv_fs_utime_ex(loop, req, path, NAN, atime, mtime, cb);
}

int uv_fs_utime_ex(uv_loop_t* loop, uv_fs_t* req, const char* path,
                   double btime, double atime, double mtime, uv_fs_cb cb) {
  int err;

  INIT(UV_FS_UTIME);
  err = fs__capture_path(req, path, NULL, cb != NULL);
  if (err) {
    return uv_translate_sys_error(err);
  }

  req->fs.time.btime = btime;
  req->fs.time.atime = atime;
  req->fs.time.mtime = mtime;
  POST;
}


int uv_fs_futime(uv_loop_t* loop, uv_fs_t* req, uv_os_fd_t handle, double atime,
                 double mtime, uv_fs_cb cb) {
  return uv_fs_futime_ex(loop, req, handle, NAN, atime, mtime, cb);
}


int uv_fs_futime_ex(uv_loop_t* loop, uv_fs_t* req, uv_os_fd_t handle,
                    double btime, double atime, double mtime, uv_fs_cb cb) {
  INIT(UV_FS_FUTIME);
  req->file.hFile = handle;
  req->fs.time.btime = btime;
  req->fs.time.atime = atime;
  req->fs.time.mtime = mtime;
  POST;
}<|MERGE_RESOLUTION|>--- conflicted
+++ resolved
@@ -42,14 +42,8 @@
 #define UV_FS_FREE_PTR           0x0008
 #define UV_FS_CLEANEDUP          0x0010
 
-<<<<<<< HEAD
 /* number of attempts to generate a unique directory name before declaring failure */
 #define TMP_MAX 32767
-
-#define UV__RENAME_RETRIES       4
-#define UV__RENAME_WAIT          250
-=======
->>>>>>> d16e6094
 
 #define INIT(subtype)                                                         \
   do {                                                                        \
