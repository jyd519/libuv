--- conflicted
+++ resolved
@@ -2246,6 +2246,7 @@
 }
 
 INLINE static DWORD fs__utime_impl_from_path(WCHAR* path,
+                                             double btime,
                                              double atime,
                                              double mtime,
                                              int do_lutime) {
@@ -2268,20 +2269,12 @@
 
   if (handle == INVALID_HANDLE_VALUE) {
     ret = GetLastError();
-  } else if (fs__utime_handle(handle, atime, mtime) != 0) {
+  } else if (fs__utime_handle(handle, btime, atime, mtime) != 0) {
     ret = GetLastError();
   } else {
     ret = 0;
   }
 
-<<<<<<< HEAD
-  if (fs__utime_handle(handle,
-                       req->fs.time.btime,
-                       req->fs.time.atime,
-                       req->fs.time.mtime) != 0) {
-    SET_REQ_WIN32_ERROR(req, GetLastError());
-    CloseHandle(handle);
-=======
   CloseHandle(handle);
   return ret;
 }
@@ -2290,6 +2283,7 @@
   DWORD error;
 
   error = fs__utime_impl_from_path(req->file.pathw,
+                                   req->fs.time.btime,
                                    req->fs.time.atime,
                                    req->fs.time.mtime,
                                    do_lutime);
@@ -2305,7 +2299,6 @@
       SET_REQ_WIN32_ERROR(req, error);
     }
 
->>>>>>> e8b989ea
     return;
   }
 
