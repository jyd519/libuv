/* Copyright Joyent, Inc. and other Node contributors. All rights reserved.
 *
 * Permission is hereby granted, free of charge, to any person obtaining a copy
 * of this software and associated documentation files (the "Software"), to
 * deal in the Software without restriction, including without limitation the
 * rights to use, copy, modify, merge, publish, distribute, sublicense, and/or
 * sell copies of the Software, and to permit persons to whom the Software is
 * furnished to do so, subject to the following conditions:
 *
 * The above copyright notice and this permission notice shall be included in
 * all copies or substantial portions of the Software.
 *
 * THE SOFTWARE IS PROVIDED "AS IS", WITHOUT WARRANTY OF ANY KIND, EXPRESS OR
 * IMPLIED, INCLUDING BUT NOT LIMITED TO THE WARRANTIES OF MERCHANTABILITY,
 * FITNESS FOR A PARTICULAR PURPOSE AND NONINFRINGEMENT. IN NO EVENT SHALL THE
 * AUTHORS OR COPYRIGHT HOLDERS BE LIABLE FOR ANY CLAIM, DAMAGES OR OTHER
 * LIABILITY, WHETHER IN AN ACTION OF CONTRACT, TORT OR OTHERWISE, ARISING
 * FROM, OUT OF OR IN CONNECTION WITH THE SOFTWARE OR THE USE OR OTHER DEALINGS
 * IN THE SOFTWARE.
 */

#include <assert.h>
#include <limits.h>
#include <stdlib.h>

#include "uv.h"
#include "internal.h"
#include "queue.h"
#include "handle-inl.h"
#include "heap-inl.h"
#include "req-inl.h"
#include "heap-inl.h"

/* uv_once initialization guards */
static uv_once_t uv_init_guard_ = UV_ONCE_INIT;

static void* uv__loops[2];
static uv_mutex_t uv__loops_lock;

static void uv__loops_init(void) {
  uv_mutex_init(&uv__loops_lock);
  QUEUE_INIT(&uv__loops);
}

static void uv__loops_add(uv_loop_t* loop) {
  uv_mutex_lock(&uv__loops_lock);
  QUEUE_INSERT_TAIL(&uv__loops, &loop->loops_queue);
  uv_mutex_unlock(&uv__loops_lock);
}

static void uv__loops_remove(uv_loop_t* loop) {
  uv_mutex_lock(&uv__loops_lock);
  QUEUE_REMOVE(&loop->loops_queue);
  uv_mutex_unlock(&uv__loops_lock);
}

void uv__wake_all_loops() {
  QUEUE* q;

  uv_mutex_lock(&uv__loops_lock);
  QUEUE_FOREACH(q, &uv__loops) {
    uv_loop_t* loop = QUEUE_DATA(q, uv_loop_t, loops_queue);
    if (loop->iocp != INVALID_HANDLE_VALUE)
      PostQueuedCompletionStatus(loop->iocp, 0, 0, NULL);
  }
  uv_mutex_unlock(&uv__loops_lock);
}

static void uv_init(void) {
  /* Tell Windows that we will handle critical errors. */
  SetErrorMode(SEM_FAILCRITICALERRORS | SEM_NOGPFAULTERRORBOX |
               SEM_NOOPENFILEERRORBOX);

  /* Initialize tracking of all uv loops */
  uv__loops_init();

  /* Fetch winapi function pointers. This must be done first because other
   * initialization code might need these function pointers to be loaded.
   */
  uv_winapi_init();

  /* Initialize winsock */
  uv_winsock_init();

  /* Initialize FS */
  uv_fs_init();

  /* Initialize signal stuff */
  uv_signals_init();

  /* Initialize console */
  uv_console_init();

  /* Initialize utilities */
  uv__util_init();

  /* Initialize system wakeup detection */
  uv__init_detect_system_wakeup();
}


/* The number of milliseconds in one second. */
#define UV__MILLISEC 1000


void uv_update_time(uv_loop_t* loop) {
  uint64_t new_time = uv__hrtime(UV__MILLISEC);
  assert(new_time >= loop->time);
  loop->time = new_time;
}


int uv_loop_init(uv_loop_t* loop) {
<<<<<<< HEAD
=======
  uv__loop_internal_fields_t* lfields;
  struct heap* timer_heap;
>>>>>>> 25f4b8b8
  int err;

  /* Initialize libuv itself first */
  uv__once_init();

  /* Create an I/O completion port */
  loop->iocp = CreateIoCompletionPort(INVALID_HANDLE_VALUE, NULL, 0, 1);
  if (loop->iocp == NULL)
    return uv_translate_sys_error(GetLastError());

  lfields = (uv__loop_internal_fields_t*) uv__calloc(1, sizeof(*lfields));
  if (lfields == NULL)
    return UV_ENOMEM;
  loop->internal_fields = lfields;

  err = uv_mutex_init(&lfields->loop_metrics.lock);
  if (err)
    goto fail_metrics_mutex_init;

  /* To prevent uninitialized memory access, loop->time must be initialized
   * to zero before calling uv_update_time for the first time.
   */
  loop->time = 0;
  uv_update_time(loop);

  QUEUE_INIT(&loop->wq);
  QUEUE_INIT(&loop->handle_queue);
  loop->active_reqs.count = 0;
  loop->active_handles = 0;

  loop->pending_reqs_tail = NULL;

  loop->endgame_handles = NULL;

  heap_init((struct heap*) &loop->timer_heap);
  loop->timer_counter = 0;

  QUEUE_INIT(&loop->check_handles);
  QUEUE_INIT(&loop->prepare_handles);
  QUEUE_INIT(&loop->idle_handles);

  QUEUE_INIT(&loop->async_handles);
  UV_REQ_INIT(loop, &loop->async_req, UV_WAKEUP);

  memset(&loop->poll_peer_sockets, 0, sizeof loop->poll_peer_sockets);

  loop->stop_flag = 0;

  err = uv_mutex_init(&loop->wq_mutex);
  if (err)
    goto fail_mutex_init;

  err = uv_async_init(loop, &loop->wq_async, uv__work_done);
  if (err)
    goto fail_async_init;

  uv__handle_unref(&loop->wq_async);
  loop->wq_async.flags |= UV_HANDLE_INTERNAL;

  QUEUE_INIT(&loop->loops_queue);
  uv__loops_add(loop);

  return 0;

fail_async_init:
  uv_mutex_destroy(&loop->wq_mutex);

fail_mutex_init:
<<<<<<< HEAD
=======
  uv__free(timer_heap);
  loop->timer_heap = NULL;

fail_timers_alloc:
  uv_mutex_destroy(&lfields->loop_metrics.lock);

fail_metrics_mutex_init:
  uv__free(lfields);
  loop->internal_fields = NULL;
>>>>>>> 25f4b8b8
  CloseHandle(loop->iocp);
  loop->iocp = INVALID_HANDLE_VALUE;

  return err;
}


void uv__once_init(void) {
  uv_once(&uv_init_guard_, uv_init);
}


void uv__loop_close(uv_loop_t* loop) {
  uv__loop_internal_fields_t* lfields;
  size_t i;

  uv__loops_remove(loop);

  /* Close the async handle without needing an extra loop iteration.
   * We might have a pending message, but we're just going to destroy the IOCP
   * soon, so we can just discard it now without the usual risk of a getting
   * another notification from GetQueuedCompletionStatusEx after calling the
   * close_cb (which we also skip defining). We'll assert later that queue was
   * actually empty and all reqs handled. */
  loop->wq_async.async_sent = 0;
  loop->wq_async.close_cb = NULL;
  uv__handle_closing(&loop->wq_async);
  uv__handle_close(&loop->wq_async);

  for (i = 0; i < ARRAY_SIZE(loop->poll_peer_sockets); i++) {
    SOCKET sock = loop->poll_peer_sockets[i];
    if (sock != 0 && sock != INVALID_SOCKET)
      closesocket(sock);
  }

  uv_mutex_lock(&loop->wq_mutex);
  assert(QUEUE_EMPTY(&loop->wq) && "thread pool work queue not empty!");
  assert(!uv__has_active_reqs(loop));
  uv_mutex_unlock(&loop->wq_mutex);
  uv_mutex_destroy(&loop->wq_mutex);

<<<<<<< HEAD
=======
  uv__free(loop->timer_heap);
  loop->timer_heap = NULL;

  lfields = uv__get_internal_fields(loop);
  uv_mutex_destroy(&lfields->loop_metrics.lock);
  uv__free(lfields);
  loop->internal_fields = NULL;

>>>>>>> 25f4b8b8
  CloseHandle(loop->iocp);
}


int uv__loop_configure(uv_loop_t* loop, uv_loop_option option, va_list ap) {
  uv__loop_internal_fields_t* lfields;

  lfields = uv__get_internal_fields(loop);
  if (option == UV_METRICS_IDLE_TIME) {
    lfields->flags |= UV_METRICS_IDLE_TIME;
    return 0;
  }

  return UV_ENOSYS;
}


uv_os_fd_t uv_backend_fd(const uv_loop_t* loop) {
  return loop->iocp;
}


int uv_loop_fork(uv_loop_t* loop) {
  return UV_ENOSYS;
}


int uv_backend_timeout(const uv_loop_t* loop) {
  if (loop->stop_flag != 0)
    return 0;

  if (!uv__has_active_handles(loop) && !uv__has_active_reqs(loop))
    return 0;

  if (loop->pending_reqs_tail)
    return 0;

  if (loop->endgame_handles)
    return 0;

  if (!QUEUE_EMPTY(&loop->idle_handles))
    return 0;

  return uv__next_timeout(loop);
}


static void uv__poll_wine(uv_loop_t* loop, int timeout) {
  DWORD bytes;
  ULONG_PTR key;
  OVERLAPPED* overlapped;
  uv_req_t* req;
  int repeat;
  uint64_t timeout_time;
  uint64_t user_timeout;
  int reset_timeout;

  timeout_time = loop->time + timeout;

  if (uv__get_internal_fields(loop)->flags & UV_METRICS_IDLE_TIME) {
    reset_timeout = 1;
    user_timeout = timeout;
    timeout = 0;
  } else {
    reset_timeout = 0;
  }

  for (repeat = 0; ; repeat++) {
    /* Only need to set the provider_entry_time if timeout != 0. The function
     * will return early if the loop isn't configured with UV_METRICS_IDLE_TIME.
     */
    if (timeout != 0)
      uv__metrics_set_provider_entry_time(loop);

    GetQueuedCompletionStatus(loop->iocp,
                              &bytes,
                              &key,
                              &overlapped,
                              timeout);

    if (reset_timeout != 0) {
      timeout = user_timeout;
      reset_timeout = 0;
    }

    /* Placed here because on success the loop will break whether there is an
     * empty package or not, or if GetQueuedCompletionStatus returned early then
     * the timeout will be updated and the loop will run again. In either case
     * the idle time will need to be updated.
     */
    uv__metrics_update_idle_time(loop);

    if (overlapped) {
      /* Package was dequeued */
      req = container_of(overlapped, uv_req_t, u.io.overlapped);
      uv_insert_pending_req(loop, req);

      /* Some time might have passed waiting for I/O,
       * so update the loop time here.
       */
      uv_update_time(loop);
    } else if (GetLastError() != WAIT_TIMEOUT) {
      /* Serious error */
      uv_fatal_error(GetLastError(), "GetQueuedCompletionStatus");
    } else if (timeout > 0) {
      /* GetQueuedCompletionStatus can occasionally return a little early.
       * Make sure that the desired timeout target time is reached.
       */
      uv_update_time(loop);
      if (timeout_time > loop->time) {
        timeout = (DWORD)(timeout_time - loop->time);
        /* The first call to GetQueuedCompletionStatus should return very
         * close to the target time and the second should reach it, but
         * this is not stated in the documentation. To make sure a busy
         * loop cannot happen, the timeout is increased exponentially
         * starting on the third round.
         */
        timeout += repeat ? (1 << (repeat - 1)) : 0;
        continue;
      }
    }
    break;
  }
}


static void uv__poll(uv_loop_t* loop, int timeout) {
  BOOL success;
  uv_req_t* req;
  OVERLAPPED_ENTRY overlappeds[128];
  ULONG count;
  ULONG i;
  int repeat;
  uint64_t timeout_time;
<<<<<<< HEAD
  BOOL gotwakeup = FALSE;
=======
  uint64_t user_timeout;
  int reset_timeout;
>>>>>>> 25f4b8b8

  timeout_time = loop->time + timeout;

  if (uv__get_internal_fields(loop)->flags & UV_METRICS_IDLE_TIME) {
    reset_timeout = 1;
    user_timeout = timeout;
    timeout = 0;
  } else {
    reset_timeout = 0;
  }

  for (repeat = 0; ; repeat++) {
    /* Only need to set the provider_entry_time if timeout != 0. The function
     * will return early if the loop isn't configured with UV_METRICS_IDLE_TIME.
     */
    if (timeout != 0)
      uv__metrics_set_provider_entry_time(loop);

    success = pGetQueuedCompletionStatusEx(loop->iocp,
                                           overlappeds,
                                           ARRAY_SIZE(overlappeds),
                                           &count,
                                           timeout,
                                           FALSE);

    if (reset_timeout != 0) {
      timeout = user_timeout;
      reset_timeout = 0;
    }

    /* Placed here because on success the loop will break whether there is an
     * empty package or not, or if GetQueuedCompletionStatus returned early then
     * the timeout will be updated and the loop will run again. In either case
     * the idle time will need to be updated.
     */
    uv__metrics_update_idle_time(loop);

    if (success) {
      for (i = 0; i < count; i++) {
        /* Package was dequeued, but see if it is not a empty package
         * meant only to wake us up.
         */
        if (overlappeds[i].lpOverlapped) {
          req = container_of(overlappeds[i].lpOverlapped, uv_req_t, u.io.overlapped);
          /* If multiple async handles were triggered we might end up with
           * multiple UV_WAKEUP requests (IOCP completion events). They all
           * share the same req however, so we need to be careful to only make
           * it pending once.
           */
          if (req->type == UV_WAKEUP) {
            if (gotwakeup)
              continue;
            gotwakeup = TRUE;
          }
          uv_insert_pending_req(loop, req);
        }
      }

      /* Some time might have passed waiting for I/O,
       * so update the loop time here.
       */
      uv_update_time(loop);
    } else if (GetLastError() != WAIT_TIMEOUT) {
      /* Serious error */
      uv_fatal_error(GetLastError(), "GetQueuedCompletionStatusEx");
    } else if (timeout > 0) {
      /* GetQueuedCompletionStatus can occasionally return a little early.
       * Make sure that the desired timeout target time is reached.
       */
      uv_update_time(loop);
      if (timeout_time > loop->time) {
        timeout = (DWORD)(timeout_time - loop->time);
        /* The first call to GetQueuedCompletionStatus should return very
         * close to the target time and the second should reach it, but
         * this is not stated in the documentation. To make sure a busy
         * loop cannot happen, the timeout is increased exponentially
         * starting on the third round.
         */
        timeout += repeat ? (1 << (repeat - 1)) : 0;
        continue;
      }
    }
    break;
  }
}


static int uv__loop_alive(const uv_loop_t* loop) {
  return uv__has_active_handles(loop) ||
         uv__has_active_reqs(loop) ||
         loop->endgame_handles != NULL;
}


int uv_loop_alive(const uv_loop_t* loop) {
    return uv__loop_alive(loop);
}


int uv_run(uv_loop_t *loop, uv_run_mode mode) {
  int timeout;
  int r;
  int ran_pending;

  r = uv__loop_alive(loop);
  if (!r)
    uv_update_time(loop);

  while (r != 0 && loop->stop_flag == 0) {
    uv_update_time(loop);
    uv__run_timers(loop);

    ran_pending = uv_process_reqs(loop);
    uv__run_idle(loop);
    uv__run_prepare(loop);

    timeout = 0;
    if ((mode == UV_RUN_ONCE && !ran_pending) || mode == UV_RUN_DEFAULT)
      timeout = uv_backend_timeout(loop);

    if (timeout == -1)
        timeout = INFINITE;
    if (pGetQueuedCompletionStatusEx)
      uv__poll(loop, timeout);
    else
      uv__poll_wine(loop, timeout);

<<<<<<< HEAD
    uv__run_check(loop);
=======
    /* Run one final update on the provider_idle_time in case uv__poll*
     * returned because the timeout expired, but no events were received. This
     * call will be ignored if the provider_entry_time was either never set (if
     * the timeout == 0) or was already updated b/c an event was received.
     */
    uv__metrics_update_idle_time(loop);

    uv_check_invoke(loop);
>>>>>>> 25f4b8b8
    uv_process_endgames(loop);

    if (mode == UV_RUN_ONCE) {
      /* UV_RUN_ONCE implies forward progress: at least one callback must have
       * been invoked when it returns. uv__io_poll() can return without doing
       * I/O (meaning: no callbacks) when its timeout expires - which means we
       * have pending timers that satisfy the forward progress constraint.
       *
       * UV_RUN_NOWAIT makes no guarantees about progress so it's omitted from
       * the check.
       */
      uv__run_timers(loop);
    }

    r = uv__loop_alive(loop);
    if (mode == UV_RUN_ONCE || mode == UV_RUN_NOWAIT)
      break;
  }

  /* The if statement lets the compiler compile it to a conditional store.
   * Avoids dirtying a cache line.
   */
  if (loop->stop_flag != 0)
    loop->stop_flag = 0;

  return r;
}


int uv_fileno(const uv_handle_t* handle, uv_os_fd_t* fd) {
  uv_os_fd_t fd_out;

  switch (handle->type) {
  case UV_TCP:
    fd_out = (uv_os_fd_t)((uv_tcp_t*) handle)->socket;
    break;

  case UV_NAMED_PIPE:
    fd_out = ((uv_pipe_t*) handle)->handle;
    break;

  case UV_TTY:
    fd_out = ((uv_tty_t*) handle)->handle;
    break;

  case UV_UDP:
    fd_out = (uv_os_fd_t)((uv_udp_t*) handle)->socket;
    break;

  case UV_POLL:
    fd_out = (uv_os_fd_t)((uv_poll_t*) handle)->socket;
    break;

  default:
    return UV_EINVAL;
  }

  if (uv_is_closing(handle) || fd_out == INVALID_HANDLE_VALUE)
    return UV_EBADF;

  *fd = fd_out;
  return 0;
}


int uv__socket_sockopt(uv_handle_t* handle, int optname, int* value) {
  int r;
  int len;
  SOCKET socket;

  if (handle == NULL || value == NULL)
    return UV_EINVAL;

  if (handle->type == UV_TCP)
    socket = ((uv_tcp_t*) handle)->socket;
  else if (handle->type == UV_UDP)
    socket = ((uv_udp_t*) handle)->socket;
  else
    return UV_ENOTSUP;

  len = sizeof(*value);

  if (*value == 0)
    r = getsockopt(socket, SOL_SOCKET, optname, (char*) value, &len);
  else
    r = setsockopt(socket, SOL_SOCKET, optname, (const char*) value, len);

  if (r == SOCKET_ERROR)
    return uv_translate_sys_error(WSAGetLastError());

  return 0;
}


int uv_cpumask_size(void) {
  return (int)(sizeof(DWORD_PTR) * 8);
}


int uv__getsockpeername(const uv_handle_t* handle,
                        uv__peersockfunc func,
                        struct sockaddr* name,
                        int* namelen,
                        int delayed_error) {

  int result;
  uv_os_fd_t fd;

  result = uv_fileno(handle, &fd);
  if (result != 0)
    return result;

  if (delayed_error)
    return uv_translate_sys_error(delayed_error);

  result = func((SOCKET) fd, name, namelen);
  if (result != 0)
    return uv_translate_sys_error(WSAGetLastError());

  return 0;
}<|MERGE_RESOLUTION|>--- conflicted
+++ resolved
@@ -111,11 +111,7 @@
 
 
 int uv_loop_init(uv_loop_t* loop) {
-<<<<<<< HEAD
-=======
   uv__loop_internal_fields_t* lfields;
-  struct heap* timer_heap;
->>>>>>> 25f4b8b8
   int err;
 
   /* Initialize libuv itself first */
@@ -184,18 +180,11 @@
   uv_mutex_destroy(&loop->wq_mutex);
 
 fail_mutex_init:
-<<<<<<< HEAD
-=======
-  uv__free(timer_heap);
-  loop->timer_heap = NULL;
-
-fail_timers_alloc:
   uv_mutex_destroy(&lfields->loop_metrics.lock);
 
 fail_metrics_mutex_init:
   uv__free(lfields);
   loop->internal_fields = NULL;
->>>>>>> 25f4b8b8
   CloseHandle(loop->iocp);
   loop->iocp = INVALID_HANDLE_VALUE;
 
@@ -237,17 +226,11 @@
   uv_mutex_unlock(&loop->wq_mutex);
   uv_mutex_destroy(&loop->wq_mutex);
 
-<<<<<<< HEAD
-=======
-  uv__free(loop->timer_heap);
-  loop->timer_heap = NULL;
-
   lfields = uv__get_internal_fields(loop);
   uv_mutex_destroy(&lfields->loop_metrics.lock);
   uv__free(lfields);
   loop->internal_fields = NULL;
 
->>>>>>> 25f4b8b8
   CloseHandle(loop->iocp);
 }
 
@@ -382,12 +365,9 @@
   ULONG i;
   int repeat;
   uint64_t timeout_time;
-<<<<<<< HEAD
   BOOL gotwakeup = FALSE;
-=======
   uint64_t user_timeout;
   int reset_timeout;
->>>>>>> 25f4b8b8
 
   timeout_time = loop->time + timeout;
 
@@ -515,9 +495,6 @@
     else
       uv__poll_wine(loop, timeout);
 
-<<<<<<< HEAD
-    uv__run_check(loop);
-=======
     /* Run one final update on the provider_idle_time in case uv__poll*
      * returned because the timeout expired, but no events were received. This
      * call will be ignored if the provider_entry_time was either never set (if
@@ -525,8 +502,7 @@
      */
     uv__metrics_update_idle_time(loop);
 
-    uv_check_invoke(loop);
->>>>>>> 25f4b8b8
+    uv__run_check(loop);
     uv_process_endgames(loop);
 
     if (mode == UV_RUN_ONCE) {
