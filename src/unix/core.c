--- conflicted
+++ resolved
@@ -72,14 +72,9 @@
 # include <sys/sysctl.h>
 # include <sys/filio.h>
 # include <sys/wait.h>
-<<<<<<< HEAD
 # include <sys/param.h>
 # include <sys/cpuset.h>
-# define UV__O_CLOEXEC O_CLOEXEC
-# if defined(__FreeBSD__)
-=======
 # if defined(__FreeBSD__) && __FreeBSD__ >= 10
->>>>>>> f868c9ab
 #  define uv__accept4 accept4
 # endif
 # if defined(__NetBSD__)
