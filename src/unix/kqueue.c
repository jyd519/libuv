--- conflicted
+++ resolved
@@ -54,14 +54,10 @@
   struct timespec spec;
   unsigned int nevents;
   unsigned int revents;
-<<<<<<< HEAD
   QUEUE* q;
-=======
-  ngx_queue_t* q;
   uv__io_t* w;
   sigset_t* pset;
   sigset_t set;
->>>>>>> 9da5fd44
   uint64_t base;
   uint64_t diff;
   int filter;
