/* Copyright Joyent, Inc. and other Node contributors. All rights reserved.
 *
 * Permission is hereby granted, free of charge, to any person obtaining a copy
 * of this software and associated documentation files (the "Software"), to
 * deal in the Software without restriction, including without limitation the
 * rights to use, copy, modify, merge, publish, distribute, sublicense, and/or
 * sell copies of the Software, and to permit persons to whom the Software is
 * furnished to do so, subject to the following conditions:
 *
 * The above copyright notice and this permission notice shall be included in
 * all copies or substantial portions of the Software.
 *
 * THE SOFTWARE IS PROVIDED "AS IS", WITHOUT WARRANTY OF ANY KIND, EXPRESS OR
 * IMPLIED, INCLUDING BUT NOT LIMITED TO THE WARRANTIES OF MERCHANTABILITY,
 * FITNESS FOR A PARTICULAR PURPOSE AND NONINFRINGEMENT. IN NO EVENT SHALL THE
 * AUTHORS OR COPYRIGHT HOLDERS BE LIABLE FOR ANY CLAIM, DAMAGES OR OTHER
 * LIABILITY, WHETHER IN AN ACTION OF CONTRACT, TORT OR OTHERWISE, ARISING
 * FROM, OUT OF OR IN CONNECTION WITH THE SOFTWARE OR THE USE OR OTHER DEALINGS
 * IN THE SOFTWARE.
 */

#include "uv.h"
#include "task.h"

#include <stdio.h>
#include <stdlib.h>
#include <string.h>


#define CHECK_HANDLE(handle) \
  ASSERT((uv_udp_t*)(handle) == &server || (uv_udp_t*)(handle) == &client)

#if defined(__APPLE__)          || \
    defined(_AIX)               || \
    defined(__MVS__)            || \
    defined(__FreeBSD_kernel__) || \
    defined(__NetBSD__)         || \
    defined(__OpenBSD__)
  #define MULTICAST_ADDR "ff02::1%lo0"
  #define INTERFACE_ADDR "::1%lo0"
#else
  #define MULTICAST_ADDR "ff02::1"
  #define INTERFACE_ADDR NULL
#endif

static uv_udp_t server;
static uv_udp_t client;
static uv_udp_send_t req;
static uv_udp_send_t req_ss;

static int cl_recv_cb_called;

static int sv_send_cb_called;

static int close_cb_called;

static void alloc_cb(uv_handle_t* handle,
                     size_t suggested_size,
                     uv_buf_t* buf) {
  static char slab[65536];
  CHECK_HANDLE(handle);
  ASSERT(suggested_size <= sizeof(slab));
  buf->base = slab;
  buf->len = sizeof(slab);
}


static void close_cb(uv_handle_t* handle) {
  CHECK_HANDLE(handle);
  close_cb_called++;
}


static void sv_send_cb(uv_udp_send_t* req, int status) {
  ASSERT(req != NULL);
  ASSERT(status == 0);
  CHECK_HANDLE(req->handle);

  sv_send_cb_called++;

  if (sv_send_cb_called == 2)
    uv_close((uv_handle_t*) req->handle, close_cb);
}


static int do_send(uv_udp_send_t* send_req) {
  uv_buf_t buf;
  struct sockaddr_in6 addr;
  
  buf = uv_buf_init("PING", 4);

  ASSERT(0 == uv_ip6_addr(MULTICAST_ADDR, TEST_PORT, &addr));

  /* client sends "PING" */
  return uv_udp_send(send_req,
                     &client,
                     &buf,
                     1,
                     (const struct sockaddr*) &addr,
                     sv_send_cb);
}


static void cl_recv_cb(uv_udp_t* handle,
                       ssize_t nread,
                       const uv_buf_t* buf,
                       const struct sockaddr* addr,
                       unsigned flags) {
  CHECK_HANDLE(handle);
  ASSERT(flags == 0);

  if (nread < 0) {
    ASSERT(0 && "unexpected error");
  }

  if (nread == 0) {
    /* Returning unused buffer. Don't count towards cl_recv_cb_called */
    ASSERT(addr == NULL);
    return;
  }

  ASSERT(addr != NULL);
  ASSERT(nread == 4);
  ASSERT(!memcmp("PING", buf->base, nread));

  cl_recv_cb_called++;

  if (cl_recv_cb_called == 2) {
    /* we are done with the server handle, we can close it */
    uv_close((uv_handle_t*) &server, close_cb);
  } else {
    int r;
    char source_addr[64];

    r = uv_ip6_name((const struct sockaddr_in6*)addr, source_addr, sizeof(source_addr));
    ASSERT(r == 0);

    r = uv_udp_set_membership(&server, MULTICAST_ADDR, INTERFACE_ADDR, UV_LEAVE_GROUP);
    ASSERT(r == 0);

    r = uv_udp_set_source_membership(&server, MULTICAST_ADDR, INTERFACE_ADDR, source_addr, UV_JOIN_GROUP);
    ASSERT(r == 0);

    r = do_send(&req_ss);
    ASSERT(r == 0);
  }
}


static int can_ipv6_external(void) {
  uv_interface_address_t* addr;
  int supported;
  int count;
  int i;

  if (uv_interface_addresses(&addr, &count))
    return 0;  /* Assume no IPv6 support on failure. */

  supported = 0;
  for (i = 0; supported == 0 && i < count; i += 1)
    supported = (AF_INET6 == addr[i].address.address6.sin6_family &&
                 !addr[i].is_internal);

  uv_free_interface_addresses(addr, count);
  return supported;
}


TEST_IMPL(udp_multicast_join6) {
  int r;
  struct sockaddr_in6 addr;

  if (!can_ipv6_external())
    RETURN_SKIP("No external IPv6 interface available");

  ASSERT(0 == uv_ip6_addr("::", TEST_PORT, &addr));

  r = uv_udp_init(uv_default_loop(), &server);
  ASSERT(r == 0);

  r = uv_udp_init(uv_default_loop(), &client);
  ASSERT(r == 0);

  /* bind to the desired port */
  r = uv_udp_bind(&server, (const struct sockaddr*) &addr, 0);
  ASSERT(r == 0);

<<<<<<< HEAD
  /* join the multicast channel */
#if defined(__APPLE__)          || \
    defined(_AIX)               || \
    defined(__FreeBSD_kernel__) || \
    defined(__NetBSD__)         || \
    defined(__OpenBSD__)
  r = uv_udp_set_membership(&client, "ff02::1", "::1%lo0", UV_JOIN_GROUP);
#elif defined(__MVS__)
  r = uv_udp_set_membership(&client, "ff02::1", "::1%LOOPBACK6", UV_JOIN_GROUP);
#else
  r = uv_udp_set_membership(&client, "ff02::1", NULL, UV_JOIN_GROUP);
#endif

#if defined(__MVS__)
  if (r == UV_EADDRNOTAVAIL) {
#else
=======
  r = uv_udp_set_membership(&server, MULTICAST_ADDR, INTERFACE_ADDR, UV_JOIN_GROUP);
>>>>>>> f868c9ab
  if (r == UV_ENODEV) {
#endif
    MAKE_VALGRIND_HAPPY();
    RETURN_SKIP("No ipv6 multicast route");
  }

  ASSERT(r == 0);

  r = uv_udp_recv_start(&server, alloc_cb, cl_recv_cb);
  ASSERT(r == 0);
  
  r = do_send(&req);
  ASSERT(r == 0);

  ASSERT(close_cb_called == 0);
  ASSERT(cl_recv_cb_called == 0);
  ASSERT(sv_send_cb_called == 0);

  /* run the loop till all events are processed */
  uv_run(uv_default_loop(), UV_RUN_DEFAULT);

  ASSERT(cl_recv_cb_called == 2);
  ASSERT(sv_send_cb_called == 2);
  ASSERT(close_cb_called == 2);

  MAKE_VALGRIND_HAPPY();
  return 0;
}<|MERGE_RESOLUTION|>--- conflicted
+++ resolved
@@ -32,12 +32,14 @@
 
 #if defined(__APPLE__)          || \
     defined(_AIX)               || \
-    defined(__MVS__)            || \
     defined(__FreeBSD_kernel__) || \
     defined(__NetBSD__)         || \
     defined(__OpenBSD__)
   #define MULTICAST_ADDR "ff02::1%lo0"
   #define INTERFACE_ADDR "::1%lo0"
+#elif defined(__MVS__)
+  #define MULTICAST_ADDR "ff02::1%LOOPBACK6"
+  #define INTERFACE_ADDR "::1%LOOPBACK6"
 #else
   #define MULTICAST_ADDR "ff02::1"
   #define INTERFACE_ADDR NULL
@@ -185,26 +187,11 @@
   r = uv_udp_bind(&server, (const struct sockaddr*) &addr, 0);
   ASSERT(r == 0);
 
-<<<<<<< HEAD
-  /* join the multicast channel */
-#if defined(__APPLE__)          || \
-    defined(_AIX)               || \
-    defined(__FreeBSD_kernel__) || \
-    defined(__NetBSD__)         || \
-    defined(__OpenBSD__)
-  r = uv_udp_set_membership(&client, "ff02::1", "::1%lo0", UV_JOIN_GROUP);
-#elif defined(__MVS__)
-  r = uv_udp_set_membership(&client, "ff02::1", "::1%LOOPBACK6", UV_JOIN_GROUP);
-#else
-  r = uv_udp_set_membership(&client, "ff02::1", NULL, UV_JOIN_GROUP);
-#endif
-
-#if defined(__MVS__)
+  r = uv_udp_set_membership(&server, MULTICAST_ADDR, INTERFACE_ADDR, UV_JOIN_GROUP);
+
+ #if defined(__MVS__)
   if (r == UV_EADDRNOTAVAIL) {
 #else
-=======
-  r = uv_udp_set_membership(&server, MULTICAST_ADDR, INTERFACE_ADDR, UV_JOIN_GROUP);
->>>>>>> f868c9ab
   if (r == UV_ENODEV) {
 #endif
     MAKE_VALGRIND_HAPPY();
